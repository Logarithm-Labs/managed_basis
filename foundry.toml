--- conflicted
+++ resolved
@@ -9,10 +9,6 @@
 yul = true
 via_ir = true
 fs_permissions = [{ access = "read-write", path = "./" }]
-<<<<<<< HEAD
-evm_version = 'cancun'
-=======
->>>>>>> 162d9015
 gas_reports = ["GmxV2PositionManager", "BasisStrategy", "XSpotManager", "BrotherSwapper"]
 show_progress = true
 optimizer = true
