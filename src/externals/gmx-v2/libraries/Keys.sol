// SPDX-License-Identifier: BUSL-1.1

pragma solidity ^0.8.0;

// @title Keys
// @dev Keys for values in the DataStore
library Keys {
    // @dev key for the base gas limit used when estimating execution fee
    bytes32 public constant ESTIMATED_GAS_FEE_BASE_AMOUNT = keccak256(abi.encode("ESTIMATED_GAS_FEE_BASE_AMOUNT"));
    // @dev key for the multiplier used when estimating execution fee
    bytes32 public constant ESTIMATED_GAS_FEE_MULTIPLIER_FACTOR =
        keccak256(abi.encode("ESTIMATED_GAS_FEE_MULTIPLIER_FACTOR"));
    // @dev key for the estimated gas limit for increase orders
    bytes32 public constant INCREASE_ORDER_GAS_LIMIT = keccak256(abi.encode("INCREASE_ORDER_GAS_LIMIT"));
    // @dev key for the estimated gas limit for decrease orders
    bytes32 public constant DECREASE_ORDER_GAS_LIMIT = keccak256(abi.encode("DECREASE_ORDER_GAS_LIMIT"));
<<<<<<< HEAD
    // @dev key for the position fee factor
    bytes32 internal constant POSITION_FEE_FACTOR = keccak256(abi.encode("POSITION_FEE_FACTOR"));

    // @dev key for position fee factor
    // @param market the market address to check
    // @param forPositiveImpact whether the fee is for an action that has a positive price impact
    // @return key for position fee factor
    function positionFeeFactorKey(address market, bool forPositiveImpact) internal pure returns (bytes32) {
        return keccak256(abi.encode(POSITION_FEE_FACTOR, market, forPositiveImpact));
=======

    // @dev key for the min collateral factor
    bytes32 public constant MIN_COLLATERAL_FACTOR = keccak256(abi.encode("MIN_COLLATERAL_FACTOR"));
    // @dev key for the min collateral factor for open interest multiplier
    bytes32 public constant MIN_COLLATERAL_FACTOR_FOR_OPEN_INTEREST_MULTIPLIER =
        keccak256(abi.encode("MIN_COLLATERAL_FACTOR_FOR_OPEN_INTEREST_MULTIPLIER"));

    bytes32 public constant OPEN_INTEREST = keccak256(abi.encode("OPEN_INTEREST"));

    // @dev the min collateral factor key
    // @param the market for the min collateral factor
    function minCollateralFactorKey(address market) internal pure returns (bytes32) {
        return keccak256(abi.encode(MIN_COLLATERAL_FACTOR, market));
    }

    // @dev the min collateral factor for open interest multiplier key
    // @param the market for the factor
    function minCollateralFactorForOpenInterestMultiplierKey(address market, bool isLong)
        internal
        pure
        returns (bytes32)
    {
        return keccak256(abi.encode(MIN_COLLATERAL_FACTOR_FOR_OPEN_INTEREST_MULTIPLIER, market, isLong));
    }

    // @dev key for open interest
    // @param market the market to check
    // @param collateralToken the collateralToken to check
    // @param isLong whether to check the long or short open interest
    // @return key for open interest
    function openInterestKey(address market, address collateralToken, bool isLong) internal pure returns (bytes32) {
        return keccak256(abi.encode(OPEN_INTEREST, market, collateralToken, isLong));
>>>>>>> 220665a7
    }
}<|MERGE_RESOLUTION|>--- conflicted
+++ resolved
@@ -14,17 +14,8 @@
     bytes32 public constant INCREASE_ORDER_GAS_LIMIT = keccak256(abi.encode("INCREASE_ORDER_GAS_LIMIT"));
     // @dev key for the estimated gas limit for decrease orders
     bytes32 public constant DECREASE_ORDER_GAS_LIMIT = keccak256(abi.encode("DECREASE_ORDER_GAS_LIMIT"));
-<<<<<<< HEAD
     // @dev key for the position fee factor
     bytes32 internal constant POSITION_FEE_FACTOR = keccak256(abi.encode("POSITION_FEE_FACTOR"));
-
-    // @dev key for position fee factor
-    // @param market the market address to check
-    // @param forPositiveImpact whether the fee is for an action that has a positive price impact
-    // @return key for position fee factor
-    function positionFeeFactorKey(address market, bool forPositiveImpact) internal pure returns (bytes32) {
-        return keccak256(abi.encode(POSITION_FEE_FACTOR, market, forPositiveImpact));
-=======
 
     // @dev key for the min collateral factor
     bytes32 public constant MIN_COLLATERAL_FACTOR = keccak256(abi.encode("MIN_COLLATERAL_FACTOR"));
@@ -33,6 +24,14 @@
         keccak256(abi.encode("MIN_COLLATERAL_FACTOR_FOR_OPEN_INTEREST_MULTIPLIER"));
 
     bytes32 public constant OPEN_INTEREST = keccak256(abi.encode("OPEN_INTEREST"));
+
+    // @dev key for position fee factor
+    // @param market the market address to check
+    // @param forPositiveImpact whether the fee is for an action that has a positive price impact
+    // @return key for position fee factor
+    function positionFeeFactorKey(address market, bool forPositiveImpact) internal pure returns (bytes32) {
+        return keccak256(abi.encode(POSITION_FEE_FACTOR, market, forPositiveImpact));
+    }
 
     // @dev the min collateral factor key
     // @param the market for the min collateral factor
@@ -57,6 +56,5 @@
     // @return key for open interest
     function openInterestKey(address market, address collateralToken, bool isLong) internal pure returns (bytes32) {
         return keccak256(abi.encode(OPEN_INTEREST, market, collateralToken, isLong));
->>>>>>> 220665a7
     }
 }