--- conflicted
+++ resolved
@@ -61,12 +61,9 @@
     error ZeroPendingUtilization();
     error ZeroAmountUtilization();
     error InvalidStrategyStatus(uint8 currentStatus, uint8 targetStatus);
-<<<<<<< HEAD
-    error OverUtilizingReservedExecutionCost();
-=======
     error HedgeInvalidSizeResponse();
     error HedgeInvalidCollateralResponse();
->>>>>>> a9982fc0
+    error OverUtilizingReservedExecutionCost();
 
     /*//////////////////////////////////////////////////////////////
                             POSITION MANAGER
