// SPDX-License-Identifier: AGPL-3.0-only
pragma solidity ^0.8.0;

library Errors {
    error ZeroShares();
    error RequestNotExecuted();
    error RequestAlreadyClaimed();
    error UnauthorizedClaimer(address claimer, address receiver);

    error InchSwapInvailidTokens();
    error InchSwapAmountExceedsBalance(uint256 swapAmount, uint256 balance);
    error InchInvalidReceiver();
    error InchInvalidAmount(uint256 requestedAmountIn, uint256 unpackedAmountIn);

    error SwapAmountExceedsBalance(uint256 swapAmount, uint256 balance);
    error InvalidPath();

    error IncosistentParamsLength();
    /// @notice only callable by factory
    error CallerNotFactory();
    /// @notice only callable by strategy
    error CallerNotStrategy();
    /// @notice only callable by gmxGasStation
    error CallerNotGmxGasStation();
    /// @notice invalid maket config when deploying pos manager
    error InvalidMarket();
    /// @notice asset and product are not matched with short and long tokens
    error InvalidInitializationAssets();
    /// @notice invalid gmx callback function caller
    error CallbackNotAllowed();
    /// @notice zero address check
    error ZeroAddress();
    /// @notice arrays are expected to have same length
    error ArrayLengthMissmatch();
    /// @notice only one gmx order pending allowed
    error AlreadyPending();

    // errors from gmx oracle

    /// @notice invalid chainlink price feed
    error InvalidFeedPrice(address token, int256 price);
    /// @notice chainlink price feed not updated
    error PriceFeedNotUpdated(address token, uint256 timestamp, uint256 heartbeatDuration);
    /// @notice price feed was not configured
    error PriceFeedNotConfigured();
    /// @notice price feed multiplier not configured
    error EmptyPriceFeedMultiplier(address token);
    /// @notice provided execution fee is not enough
    error InsufficientExecutionFee(uint256 expectedExecutionFee, uint256 executionFee);

    error OracleInvalidPrice();
    error InsufficientIdleBalanceForUtilize(uint256 idleBalance, uint256 utilizeAmount);
    error InsufficientProdcutBalanceForDeutilize(uint256 productBalance, uint256 deutilizeAmount);

    error UnsupportedSwapType();

    // @notice upkeep validation
    error UnauthorizedForwarder(address fowarder);

    // @notice there is not enough positive pnl when decrease collateral
    error NotEnoughPnl();

    error NotEnoughCollateral();

    error ActiveRequestIsNotClosed(bytes32 requestId);

    error StatusNotIdle();

    error ZeroPendingUtilization();

    error ZeroAmountUtilization();

    error CallerNotPositionManager();

    error CallerNotAgent();

    error InvalidRequestId(bytes32 requestId, bytes32 activeRequestId);

    error InvalidCallback();

    error InvalidActiveRequestType();

    error InsufficientCollateralBalance(uint256 collateralBalance, uint256 collateralAmount);

    error NoActiveRequests();

    error CallerNotOperator();

    error CallerNotVault();

    error InvalidAdjustmentParams();

    error InvalidStrategyStatus(uint8 status);

    error UpkeepNeeded();

    error InvalidCollateralRequest(uint256 collateralDeltaAmount, bool isIncrease);

    error InvalidSizeRequest(uint256 sizeDeltaInTokens, bool isIncrease);

    // vault
    error ManagementFeeTransfer(address feeRecipient);

    error SwapFailed();

<<<<<<< HEAD
    error FailedStopStrategy();

    error CallerNotOwnerOrVault();

    error VaultShutdown();

    error InvalidSecurityManager();
=======
    error NotWhitelisted(address user);
>>>>>>> f81c5774
}<|MERGE_RESOLUTION|>--- conflicted
+++ resolved
@@ -103,7 +103,6 @@
 
     error SwapFailed();
 
-<<<<<<< HEAD
     error FailedStopStrategy();
 
     error CallerNotOwnerOrVault();
@@ -111,7 +110,7 @@
     error VaultShutdown();
 
     error InvalidSecurityManager();
-=======
+    
     error NotWhitelisted(address user);
->>>>>>> f81c5774
+
 }