// SPDX-License-Identifier: AGPL-3.0-only
pragma solidity ^0.8.0;

library Errors {
    /*//////////////////////////////////////////////////////////////
                                 VAULT
    //////////////////////////////////////////////////////////////*/
    /// @notice Withdraw request is not executed.
    error RequestNotExecuted();
    /// @notice Withdraw request is already claimed.
    error RequestAlreadyClaimed();
    /// @notice User is not allowed to use protocol.
    error NotWhitelisted(address user);
    /// @notice Requested assets to withdraw exceeded the max amounts.
    error ExceededMaxRequestWithdraw(address owner, uint256 assets, uint256 max);
    /// @notice Requested shares to redeem exceeded the max amounts.
    error ExceededMaxRequestRedeem(address owner, uint256 shares, uint256 max);
    /// @notice Transferring of shares from/to the fee recipient is not allowed.
    error ManagementFeeTransfer(address feeRecipient);
    /// @notice Reverts minting with 0 shares
    error ZeroShares();
    /// @notice Validation for strategy
    error InvalidStrategy();

    /*//////////////////////////////////////////////////////////////
                                 1INCH
    //////////////////////////////////////////////////////////////*/
    error InchInvalidAmount(uint256 requestedAmountIn, uint256 unpackedAmountIn);
    error InchInvalidSourceToken(address sourceToken, address requiredSourceToken);
    error InchInvalidDestinationToken(address destinationToken, address requiredDestinationToken);
    error InchInvalidReceiver(address receiver, address requiredReceiver);
    error InchInsufficientSourceBalance(uint256 sourceAmount, uint256 sourceBalance);

    /*//////////////////////////////////////////////////////////////
                                 MANUAL
    //////////////////////////////////////////////////////////////*/
    error SwapAmountExceedsBalance(uint256 swapAmount, uint256 balance);
    error SwapBelowMinimum(uint256 out, uint256 min);
<<<<<<< HEAD
=======
    error SwapWithZeroLiquidity();
>>>>>>> 7e70ce19

    /*//////////////////////////////////////////////////////////////
                                 ORACLE
    //////////////////////////////////////////////////////////////*/
    error IncosistentParamsLength();
    /// @notice invalid chainlink price feed
    error InvalidFeedPrice(address token, int256 price);
    /// @notice chainlink price feed not updated
    error PriceFeedNotUpdated(address token, uint256 timestamp, uint256 heartbeatDuration);
    /// @notice price feed was not configured
    error PriceFeedNotConfigured();
    /// @notice Asset decimal was not set
    error DecimalNotConfigured(address asset);

    /*//////////////////////////////////////////////////////////////
                                STRATEGY
    //////////////////////////////////////////////////////////////*/
    /// @notice zero address check
    error ZeroAddress();
    /// @notice price feed multiplier not configured
    error EmptyPriceFeedMultiplier(address token);
    error ZeroPendingUtilization();
    error ZeroAmountUtilization();
    error InvalidStrategyStatus(uint8 currentStatus, uint8 targetStatus);

    /*//////////////////////////////////////////////////////////////
                            POSITION MANAGER
    //////////////////////////////////////////////////////////////*/
    /// @notice only callable by strategy
    error CallerNotStrategy();
    /// @notice invalid maket config when deploying pos manager
    error InvalidMarket();
    /// @notice asset and product are not matched with short and long tokens
    error InvalidInitializationAssets();
    /// @notice invalid gmx callback function caller
    error CallbackNotAllowed();
    /// @notice only one gmx order pending allowed
    error AlreadyPending();
    // @notice there is not enough positive pnl when decrease collateral
    error NotEnoughPnl();
    error NotEnoughCollateral();
    error NoActiveRequests();
    error InvalidAdjustmentParams();
    error InvalidCollateralRequest(uint256 collateralDeltaAmount, bool isIncrease);

    /*//////////////////////////////////////////////////////////////
                              SPOT MANAGER
    //////////////////////////////////////////////////////////////*/
    error UnsupportedSwapType();
    error SwapFailed();
    error InvalidStargate();
    error InvalidSender();
    error InvalidTokenSend();

    /*//////////////////////////////////////////////////////////////
                              AUTH CALLER
    //////////////////////////////////////////////////////////////*/
    error CallerNotAuthorized(address authorized, address caller);
    error GasCallerNotAllowed();
    error CallerNotAgent();
    error InvalidCallback();
    error CallerNotOwnerOrVault();
    error InvalidSecurityManager();
    error CallerNotRegisteredPool();
}<|MERGE_RESOLUTION|>--- conflicted
+++ resolved
@@ -36,10 +36,7 @@
     //////////////////////////////////////////////////////////////*/
     error SwapAmountExceedsBalance(uint256 swapAmount, uint256 balance);
     error SwapBelowMinimum(uint256 out, uint256 min);
-<<<<<<< HEAD
-=======
     error SwapWithZeroLiquidity();
->>>>>>> 7e70ce19
 
     /*//////////////////////////////////////////////////////////////
                                  ORACLE
