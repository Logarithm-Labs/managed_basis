// SPDX-License-Identifier: AGPL-3.0-only
pragma solidity ^0.8.0;

import {IERC20} from "@openzeppelin/contracts/token/ERC20/IERC20.sol";
import {Math} from "@openzeppelin/contracts/utils/math/Math.sol";
import {SafeERC20} from "@openzeppelin/contracts/token/ERC20/utils/SafeERC20.sol";
import {SafeCast} from "@openzeppelin/contracts/utils/math/SafeCast.sol";

import {UUPSUpgradeable} from "@openzeppelin/contracts-upgradeable/proxy/utils/UUPSUpgradeable.sol";

import {IExchangeRouter} from "src/externals/gmx-v2/interfaces/IExchangeRouter.sol";
import {IBaseOrderUtils} from "src/externals/gmx-v2/interfaces/IBaseOrderUtils.sol";
import {IOrderCallbackReceiver} from "src/externals/gmx-v2/interfaces/IOrderCallbackReceiver.sol";
import {IReader} from "src/externals/gmx-v2/interfaces/IReader.sol";
import {EventUtils} from "src/externals/gmx-v2/libraries/EventUtils.sol";
import {Market} from "src/externals/gmx-v2/libraries/Market.sol";
import {Order} from "src/externals/gmx-v2/libraries/Order.sol";

import {IBasisGmxFactory} from "src/interfaces/IBasisGmxFactory.sol";
import {IBasisStrategy} from "src/interfaces/IBasisStrategy.sol";
<<<<<<< HEAD
import {IPositionManager} from "src/interfaces/IPositionManager.sol";
import {IOracle} from "src/interfaces/IOracle.sol";
import {IKeeper} from "src/interfaces/IKeeper.sol";
=======
import {IPositionManagerOLD as IPositionManager} from "src/interfaces/IPositionManagerOLD.sol";
>>>>>>> 9bf86888

import {Errors} from "src/libraries/Errors.sol";
import {GmxV2Lib} from "src/libraries/GmxV2Lib.sol";

import {FactoryDeployable} from "src/common/FactoryDeployable.sol";

/// @title A gmx position manager
/// @author Logarithm Labs
/// @dev this contract must be deployed only by the factory
contract GmxV2PositionManager is IPositionManager, IOrderCallbackReceiver, UUPSUpgradeable, FactoryDeployable {
    using Math for uint256;
    using SafeERC20 for IERC20;
    using SafeCast for uint256;

    uint256 public constant PRECISION = 1e18;
    string constant API_VERSION = "0.0.1";

    struct InternalCreateOrderParams {
        bool isLong;
        bool isIncrease;
        address exchangeRouter;
        address orderVault;
        address strategy;
        address collateralToken;
        uint256 collateralDelta;
        uint256 sizeDeltaUsd;
        uint256 callbackGasLimit;
        bytes32 referralCode;
    }

    /*//////////////////////////////////////////////////////////////
                        NAMESPACED STORAGE LAYOUT
    //////////////////////////////////////////////////////////////*/

    /// @custom:storage-location erc7201:logarithm.storage.GmxV2PositionManager
    struct GmxV2PositionManagerStorage {
        // configuration
        address _strategy;
        address _keeper;
        address _marketToken;
        address _indexToken;
        address _longToken;
        address _shortToken;
        address _collateralToken;
        bool _isLong;
        uint256 _maxClaimableFundingShare;
        uint256 _maxHedgeDeviation;
        // state
        bytes32 _pendingIncreaseOrderKey;
        bytes32 _pendingDecreaseOrderKey;
        uint256 _pendingCollateralAmount;
        uint256 _pendingPositionFeeUsd;
        // state for calcuating execution cost
        uint256 _spotExecutionPrice;
        uint256 _sizeInTokensBefore;
        // state for handling realized pnl when decreasing
        uint256 _realizedPnlInCollateralTokenWhenDecreasing;
        bool _isDecreasingCollateral;
    }

    // keccak256(abi.encode(uint256(keccak256("logarithm.storage.GmxV2PositionManager")) - 1)) & ~bytes32(uint256(0xff))
    bytes32 private constant GmxV2PositionManagerStorageLocation =
        0xf08705b56fbd504746312a6db5deff16fc51a9c005f5e6a881519498d59a9600;

    function _getGmxV2PositionManagerStorage() private pure returns (GmxV2PositionManagerStorage storage $) {
        assembly {
            $.slot := GmxV2PositionManagerStorageLocation
        }
    }

    /*//////////////////////////////////////////////////////////////
                                EVENTS
    //////////////////////////////////////////////////////////////*/

    event FundingClaimed(address indexed token, uint256 indexed amount);
    event CollateralClaimed(address indexed token, uint256 indexed amount);
    event OrderExecuted(bytes32 indexed orderKey);
    event OrderFailed(bytes32 indexed orderKey);
    event PositionSizeIncreased(uint256 indexed sizeDeltaInTokens);

    /*//////////////////////////////////////////////////////////////
                                MODIFIERS
    //////////////////////////////////////////////////////////////*/

    modifier onlyStrategy() {
        _onlyStrategy();
        _;
    }

    modifier onlyKeeper() {
        _onlyKeeper();
        _;
    }

    modifier whenNotPending() {
        _whenNotPending();
        _;
    }

    /*//////////////////////////////////////////////////////////////
                            INITIALIZATION
    //////////////////////////////////////////////////////////////*/

    function initialize(address strategy_) external initializer {
        __FactoryDeployable_init();
        address _factory = msg.sender;
        address asset = address(IBasisStrategy(strategy_).asset());
        address product = address(IBasisStrategy(strategy_).product());
        address marketKey = IBasisGmxFactory(_factory).marketKey(asset, product);
        if (marketKey == address(0)) {
            revert Errors.InvalidMarket();
        }
        address dataStore = IBasisGmxFactory(_factory).dataStore();
        address reader = IBasisGmxFactory(_factory).reader();
        Market.Props memory market = IReader(reader).getMarket(dataStore, marketKey);
        // assuming short position open
        if ((market.longToken != asset && market.shortToken != asset) || (market.indexToken != product)) {
            revert Errors.InvalidInitializationAssets();
        }
        GmxV2PositionManagerStorage storage $ = _getGmxV2PositionManagerStorage();
        $._strategy = strategy_;
        $._marketToken = market.marketToken;
        $._indexToken = market.indexToken;
        $._longToken = market.longToken;
        $._shortToken = market.shortToken;
        $._collateralToken = asset;
        $._isLong = false;

        $._maxClaimableFundingShare = 1e16; // 1%
        $._maxHedgeDeviation = 1e15; // 0.1%
    }

    function _authorizeUpgrade(address) internal virtual override onlyFactory {}

    /*//////////////////////////////////////////////////////////////
                        EXTERNAL FUNCTIONS
    //////////////////////////////////////////////////////////////*/

    /// @dev send back eth to the strategy
    receive() external payable {
        (bool success,) = keeper().call{value: msg.value}("");
        assert(success);
    }

<<<<<<< HEAD
    /// @dev set position manager's keeper
    function setKeeper(address _keeper) external override onlyFactory {
=======
    /// @inheritdoc IPositionManager
    function setKeeper(address _keeper) external onlyFactory {
>>>>>>> 9bf86888
        if (_keeper == address(0)) {
            revert Errors.ZeroAddress();
        }
        _getGmxV2PositionManagerStorage()._keeper = _keeper;
    }

    function setMaxClaimableFundingShare(uint256 _maxClaimableFundingShare) external onlyFactory {
        require(_maxClaimableFundingShare < 1 ether);
        _getGmxV2PositionManagerStorage()._maxClaimableFundingShare = _maxClaimableFundingShare;
    }

    function setMaxHedgeDeviation(uint256 _maxDeviation) external onlyFactory {
        require(_maxDeviation < 1 ether);
        _getGmxV2PositionManagerStorage()._maxHedgeDeviation = _maxDeviation;
    }

    /// @dev transfer assetsToPositionManager into position manager from strategy
    /// Note: this function is called whenever users deposit tokens, so not create order
    ///
    /// @param assetsToPositionManager is the amount to trnasfer to position manager
    function increaseCollateral(uint256 assetsToPositionManager) external override onlyStrategy {
        IERC20(collateralToken()).safeTransferFrom(strategy(), address(this), assetsToPositionManager);
    }

    /// @dev increase position size
    /// Note: if there is idle collateral, then increase the collateral with it
    ///
    /// @param sizeDeltaInTokens is the delta amount in index token to increase
    /// @param spotExecutionPrice is the spot execution price in usd/product
    ///
    /// @return orderKey
    function increaseSize(uint256 sizeDeltaInTokens, uint256 spotExecutionPrice)
        external
        override
        onlyStrategy
        whenNotPending
        returns (bytes32)
    {
        address _factory = factory();
        GmxV2Lib.GetPosition memory positionParams = _getPositionParams(_factory);
        GmxV2Lib.GetPrices memory pricesParams = _getPricesParams(_factory);
        _recordExecutionCostCalcInfo(positionParams, spotExecutionPrice);
        uint256 sizeDeltaUsd = GmxV2Lib.getSizeDeltaUsdForIncrease(positionParams, pricesParams, sizeDeltaInTokens);

        // record position fee
        // once order is confirmed, can't calc the exact fee because open interest are changed.
        _getGmxV2PositionManagerStorage()._pendingPositionFeeUsd =
            GmxV2Lib.getPositionFeeUsd(positionParams, pricesParams, sizeDeltaUsd, true);

        return _createOrder(
            InternalCreateOrderParams({
                isLong: isLong(),
                isIncrease: true,
                exchangeRouter: IBasisGmxFactory(_factory).exchangeRouter(),
                orderVault: IBasisGmxFactory(_factory).orderVault(),
                strategy: strategy(),
                collateralToken: collateralToken(),
                collateralDelta: 0,
                sizeDeltaUsd: sizeDeltaUsd,
                callbackGasLimit: IBasisGmxFactory(_factory).callbackGasLimit(),
                referralCode: IBasisGmxFactory(_factory).referralCode()
            })
        );
    }

    /// @dev decreases the position size
    ///
    /// @param sizeDeltaInTokens is the delta amount in index token to decrease
    /// @param spotExecutionPrice is the spot execution price in usd/product
    ///
    /// @return orderKey
    function decreaseSize(uint256 sizeDeltaInTokens, uint256 spotExecutionPrice)
        external
        override
        onlyStrategy
        whenNotPending
        returns (bytes32)
    {
        address _factory = factory();
        GmxV2Lib.GetPosition memory positionParams = _getPositionParams(_factory);
        _recordExecutionCostCalcInfo(positionParams, spotExecutionPrice);
        uint256 sizeDeltaUsd = GmxV2Lib.getSizeDeltaUsdForDecrease(positionParams, sizeDeltaInTokens);

        // record position fee
        // once order is confirmed, can't calc the exact fee because open interest are changed.
        _getGmxV2PositionManagerStorage()._pendingPositionFeeUsd =
            GmxV2Lib.getPositionFeeUsd(positionParams, _getPricesParams(_factory), sizeDeltaUsd, false);

        return _createOrder(
            InternalCreateOrderParams({
                isLong: isLong(),
                isIncrease: false,
                exchangeRouter: IBasisGmxFactory(_factory).exchangeRouter(),
                orderVault: IBasisGmxFactory(_factory).orderVault(),
                strategy: strategy(),
                collateralToken: collateralToken(),
                collateralDelta: 0,
                sizeDeltaUsd: sizeDeltaUsd,
                callbackGasLimit: IBasisGmxFactory(_factory).callbackGasLimit(),
                referralCode: IBasisGmxFactory(_factory).referralCode()
            })
        );
    }

    /// @dev remove collateral from position to strategy
    /// Note: the execution fee shoud be sum of decrease and inrease fees
    ///
    /// @param collateralDelta is the target delta amount to remove
    ///
    /// @return decreaseOrderKey is the order key of decreasing
    /// @return increaseOrderKey is the order key of increasing
    function decreaseCollateral(uint256 collateralDelta)
        external
        override
        onlyStrategy
        whenNotPending
        returns (bytes32 decreaseOrderKey, bytes32 increaseOrderKey)
    {
        address _factory = factory();
        uint256 realizedPnlInCollateralTokenWhenDecreasing =
            _getGmxV2PositionManagerStorage()._realizedPnlInCollateralTokenWhenDecreasing;
        if (collateralDelta < realizedPnlInCollateralTokenWhenDecreasing) {
            // realizedPnl, already transferred to strategy, is bigger than the expected collateralDelta to claim
            // hence increase the shortfall collateral instead of decreasing
            uint256 shortfallCollateral = realizedPnlInCollateralTokenWhenDecreasing - collateralDelta;
            IERC20(collateralToken()).safeTransferFrom(strategy(), address(this), shortfallCollateral);
            increaseOrderKey = _createOrder(
                InternalCreateOrderParams({
                    isLong: isLong(),
                    isIncrease: true,
                    exchangeRouter: IBasisGmxFactory(_factory).exchangeRouter(),
                    orderVault: IBasisGmxFactory(_factory).orderVault(),
                    strategy: strategy(),
                    collateralToken: collateralToken(),
                    collateralDelta: shortfallCollateral,
                    sizeDeltaUsd: 0,
                    callbackGasLimit: IBasisGmxFactory(_factory).callbackGasLimit(),
                    referralCode: IBasisGmxFactory(_factory).referralCode()
                })
            );
            // set _isDecreasingCollateral as true
            // so that wipe the realizedPnlInCollateralTokenWhenDecreasing value after successfull execution
            _getGmxV2PositionManagerStorage()._isDecreasingCollateral = true;
            return (decreaseOrderKey, increaseOrderKey);
        } else if (collateralDelta == realizedPnlInCollateralTokenWhenDecreasing) {
            _getGmxV2PositionManagerStorage()._realizedPnlInCollateralTokenWhenDecreasing = 0;
            // TODO calling callback of strategy
            return (decreaseOrderKey, increaseOrderKey);
        }
        // treat realizedPnl already transferred to strategy as reduced collateral
        collateralDelta -= realizedPnlInCollateralTokenWhenDecreasing;

        uint256 idleCollateralAmount = IERC20(collateralToken()).balanceOf(address(this));
        if (collateralDelta <= idleCollateralAmount) {
            IERC20(collateralToken()).safeTransfer(strategy(), collateralDelta);
            // TODO calling callback of strategy
            return (decreaseOrderKey, increaseOrderKey);
        } else if (idleCollateralAmount > 0) {
            IERC20(collateralToken()).safeTransfer(strategy(), idleCollateralAmount);
            collateralDelta -= idleCollateralAmount;
        }

        GmxV2Lib.GetPosition memory positionParams = _getPositionParams(_factory);
        GmxV2Lib.GetPrices memory pricesParams = _getPricesParams(_factory);
        (uint256 initialCollateralDelta, uint256 sizeDeltaInTokens) =
            GmxV2Lib.getDecreaseCollateralResult(positionParams, pricesParams, collateralDelta);

        uint256 sizeDeltaUsdForDecrease = GmxV2Lib.getSizeDeltaUsdForDecrease(positionParams, sizeDeltaInTokens);

        decreaseOrderKey = _createOrder(
            InternalCreateOrderParams({
                isLong: isLong(),
                isIncrease: false,
                exchangeRouter: IBasisGmxFactory(_factory).exchangeRouter(),
                orderVault: IBasisGmxFactory(_factory).orderVault(),
                strategy: strategy(),
                collateralToken: collateralToken(),
                collateralDelta: initialCollateralDelta,
                sizeDeltaUsd: sizeDeltaUsdForDecrease,
                callbackGasLimit: IBasisGmxFactory(_factory).callbackGasLimit(),
                referralCode: IBasisGmxFactory(_factory).referralCode()
            })
        );

        if (sizeDeltaInTokens > 0) {
            uint256 sizeDeltaUsdForIncrease =
                GmxV2Lib.getSizeDeltaUsdForIncrease(positionParams, pricesParams, sizeDeltaInTokens);
            increaseOrderKey = _createOrder(
                InternalCreateOrderParams({
                    isLong: isLong(),
                    isIncrease: true,
                    exchangeRouter: IBasisGmxFactory(_factory).exchangeRouter(),
                    orderVault: IBasisGmxFactory(_factory).orderVault(),
                    strategy: strategy(),
                    collateralToken: collateralToken(),
                    collateralDelta: 0,
                    sizeDeltaUsd: sizeDeltaUsdForIncrease,
                    callbackGasLimit: IBasisGmxFactory(_factory).callbackGasLimit(),
                    referralCode: IBasisGmxFactory(_factory).referralCode()
                })
            );
        }
        // set _isDecreasingCollateral as true
        // so that wipe the realizedPnlInCollateralTokenWhenDecreasing value after successfull execution
        _getGmxV2PositionManagerStorage()._isDecreasingCollateral = true;

        return (decreaseOrderKey, increaseOrderKey);
    }

    /// @notice claim funding or adjust size as needed
    function performUpkeep(bytes calldata performData) external onlyKeeper returns (bytes32) {
        (bool settleNeeded, bool adjustNeeded) = abi.decode(performData, (bool, bool));
        if (settleNeeded) {
            claimFunding();
        }
        if (adjustNeeded) {
            (, int256 sizeDeltaInTokens) = _checkAdjustPositionSize();
            address _factory = factory();
            if (sizeDeltaInTokens < 0) {
                uint256 sizeDeltaUsd =
                    GmxV2Lib.getSizeDeltaUsdForDecrease(_getPositionParams(_factory), uint256(-sizeDeltaInTokens));
                return _createOrder(
                    InternalCreateOrderParams({
                        isLong: isLong(),
                        isIncrease: false,
                        exchangeRouter: IBasisGmxFactory(_factory).exchangeRouter(),
                        orderVault: IBasisGmxFactory(_factory).orderVault(),
                        strategy: strategy(),
                        collateralToken: collateralToken(),
                        collateralDelta: 0,
                        sizeDeltaUsd: sizeDeltaUsd,
                        callbackGasLimit: IBasisGmxFactory(_factory).callbackGasLimit(),
                        referralCode: IBasisGmxFactory(_factory).referralCode()
                    })
                );
            } else {
                uint256 sizeDeltaUsd = GmxV2Lib.getSizeDeltaUsdForIncrease(
                    _getPositionParams(_factory), _getPricesParams(_factory), uint256(-sizeDeltaInTokens)
                );
                return _createOrder(
                    InternalCreateOrderParams({
                        isLong: isLong(),
                        isIncrease: true,
                        exchangeRouter: IBasisGmxFactory(_factory).exchangeRouter(),
                        orderVault: IBasisGmxFactory(_factory).orderVault(),
                        strategy: strategy(),
                        collateralToken: collateralToken(),
                        collateralDelta: 0,
                        sizeDeltaUsd: sizeDeltaUsd,
                        callbackGasLimit: IBasisGmxFactory(_factory).callbackGasLimit(),
                        referralCode: IBasisGmxFactory(_factory).referralCode()
                    })
                );
            }
        }
        return bytes32(0);
    }

    /// @dev claims all the claimable funding fee
    /// this is callable by anyone
    function claimFunding() public {
        IExchangeRouter exchangeRouter = IExchangeRouter(IBasisGmxFactory(factory()).exchangeRouter());
        address marketTokenAddr = marketToken();
        address shortTokenAddr = shortToken();
        address longTokenAddr = longToken();

        address[] memory markets = new address[](2);
        markets[0] = marketTokenAddr;
        markets[1] = marketTokenAddr;
        address[] memory tokens = new address[](2);
        tokens[0] = shortTokenAddr;
        tokens[1] = longTokenAddr;
        uint256[] memory amounts = exchangeRouter.claimFundingFees(markets, tokens, strategy());
        emit FundingClaimed(shortTokenAddr, amounts[0]);
        emit FundingClaimed(longTokenAddr, amounts[1]);
    }

    /// @dev claims all the claimable callateral amount
    /// Note: this amount stored by account, token, timeKey
    /// and there is only event to figure out it
    /// @param token token address derived from the gmx event: ClaimableCollateralUpdated
    /// @param timeKey timeKey value derived from the gmx event: ClaimableCollateralUpdated
    function claimCollateral(address token, uint256 timeKey) external {
        IExchangeRouter exchangeRouter = IExchangeRouter(IBasisGmxFactory(factory()).exchangeRouter());
        address[] memory markets = new address[](1);
        markets[0] = marketToken();
        address[] memory tokens = new address[](1);
        tokens[0] = token;
        uint256[] memory timeKeys = new uint256[](1);
        timeKeys[0] = timeKey;
        uint256[] memory amounts = exchangeRouter.claimCollateral(markets, tokens, timeKeys, strategy());
        emit CollateralClaimed(token, amounts[0]);
    }

    /// @inheritdoc IOrderCallbackReceiver
    function afterOrderExecution(bytes32 key, Order.Props calldata order, EventUtils.EventLogData calldata eventData)
        external
        override
    {
        bool isIncrease = order.numbers.orderType == Order.OrderType.MarketIncrease;
        _validateOrderHandler(key);
        _setPendingOrderKey(bytes32(0), isIncrease);
        if (isIncrease) {
            _getGmxV2PositionManagerStorage()._pendingCollateralAmount = 0;
        }
        int256 executionCostAmount;
        uint256 executedHedgeAmount;

        uint256 spotExecutionPrice = _getGmxV2PositionManagerStorage()._spotExecutionPrice;
        uint256 collateralTokenPrice = IOracle(IBasisGmxFactory(factory()).oracle()).getAssetPrice(collateralToken());

        // spotExecutionPrice > 0 means adjust sizes that needs the execution cost calc
        if (spotExecutionPrice > 0) {
            uint256 _sizeInTokensBefore = _getGmxV2PositionManagerStorage()._sizeInTokensBefore;
            uint256 _sizeInTokensAfter = GmxV2Lib.getPositionSizeInTokens(_getPositionParams(factory()));
            uint256 sizeDeltaInTokens =
                isIncrease ? _sizeInTokensAfter - _sizeInTokensBefore : _sizeInTokensBefore - _sizeInTokensAfter;
            // executionCostInUsd = (spotExecutionPrice - hedgeExectuionPrice) * sizeDelta
            // or = (hedgeExectuionPrice - spotExecutionPrice) * sizeDelta
            // sizeDeltaUsd = hedgeExectuionPrice * sizeDelta
            int256 executionCostInUsd = isIncrease
                ? (spotExecutionPrice * sizeDeltaInTokens).toInt256() - order.numbers.sizeDeltaUsd.toInt256()
                : order.numbers.sizeDeltaUsd.toInt256() - (spotExecutionPrice * sizeDeltaInTokens).toInt256();
            uint256 pendingPositionFeeUsd = _getGmxV2PositionManagerStorage()._pendingPositionFeeUsd;
            _getGmxV2PositionManagerStorage()._pendingPositionFeeUsd = 0;
            executionCostInUsd += pendingPositionFeeUsd.toInt256();
            executionCostAmount = executionCostInUsd / collateralTokenPrice.toInt256();
            _wipeExecutionCostCalcInfo();
        }

        if (_getGmxV2PositionManagerStorage()._isDecreasingCollateral) {
            // when decreasing collateral
            // wipe the realizedPnl info
            _getGmxV2PositionManagerStorage()._isDecreasingCollateral = false;
            _getGmxV2PositionManagerStorage()._realizedPnlInCollateralTokenWhenDecreasing = 0;
        } else if (order.numbers.orderType == Order.OrderType.MarketDecrease) {
            // when decreasing size
            // receiver is always strategy
            uint256 executedHedgeInUsd =
                order.numbers.sizeDeltaUsd.mulDiv(PRECISION, IBasisStrategy(order.addresses.receiver).targetLeverage());
            executedHedgeAmount = executedHedgeInUsd / collateralTokenPrice;
            // increase this value only when decreaseSize function is called
            // Note: decrease order can be created by decreaseCollateral function
            _getGmxV2PositionManagerStorage()._realizedPnlInCollateralTokenWhenDecreasing +=
                eventData.uintItems.items[0].value;
        }

        IBasisStrategy(order.addresses.receiver).hedgeCallback(true, executionCostAmount, executedHedgeAmount);

        emit OrderExecuted(key);
    }

    /// @inheritdoc IOrderCallbackReceiver
    function afterOrderCancellation(
        bytes32 key,
        Order.Props calldata order,
        EventUtils.EventLogData calldata /* eventData */
    ) external override {
        bool isIncrease = order.numbers.orderType == Order.OrderType.MarketIncrease;
        _validateOrderHandler(key);
        _setPendingOrderKey(bytes32(0), isIncrease);
        _wipeExecutionCostCalcInfo();
        uint256 pendingCollateralAmount = _getGmxV2PositionManagerStorage()._pendingCollateralAmount;
        if (isIncrease && pendingCollateralAmount > 0) {
            _getGmxV2PositionManagerStorage()._pendingCollateralAmount = 0;
        }
        IBasisStrategy(order.addresses.receiver).hedgeCallback(false, 0, 0);
        emit OrderFailed(key);
    }

    /// @inheritdoc IOrderCallbackReceiver
    function afterOrderFrozen(
        bytes32, /* key */
        Order.Props memory, /* order */
        EventUtils.EventLogData memory /* eventData */
    ) external pure override {
        revert(); // fronzen is not supported for market increase/decrease orders
    }

    /*//////////////////////////////////////////////////////////////
                        EXTERNAL/PUBLIC VIEWERS
    //////////////////////////////////////////////////////////////*/

    /// @inheritdoc IPositionManager
    function apiVersion() public pure returns (string memory) {
        return API_VERSION;
    }

<<<<<<< HEAD
    /// @notice total asset token amount that can be claimable from gmx position when closing it
    ///
    /// @dev this amount includes the pending asset token amount and idle assets
    function totalAssets() public view override returns (uint256) {
        address _factory = factory();
=======
    /// @inheritdoc IPositionManager
    function totalAssets() public view returns (uint256) {
        address factory = factory();
        address _marketToken = marketToken();
        Market.Props memory market = Market.Props({
            marketToken: _marketToken,
            indexToken: indexToken(),
            longToken: longToken(),
            shortToken: shortToken()
        });
>>>>>>> 9bf86888
        uint256 positionNetAmount = GmxV2Lib.getPositionNetAmount(
            _getPositionParams(_factory), _getPricesParams(_factory), IBasisGmxFactory(_factory).referralStorage()
        );
        return positionNetAmount + IERC20(collateralToken()).balanceOf(address(this))
            + _getGmxV2PositionManagerStorage()._pendingCollateralAmount;
    }

    /// @notice calculate the execution fee that is need from gmx when increase and decrease
    ///
    /// @return feeIncrease the execution fee for increase
    /// @return feeDecrease the execution fee for decrease
    function getExecutionFee() public view returns (uint256 feeIncrease, uint256 feeDecrease) {
        address _factory = factory();
        return GmxV2Lib.getExecutionFee(
            IBasisGmxFactory(_factory).dataStore(), IBasisGmxFactory(_factory).callbackGasLimit()
        );
    }

    /// @notice check if position is need to be kept by claiming funding or adjusting size
    function checkUpkeep(bytes calldata) external view virtual returns (bool upkeepNeeded, bytes memory performData) {
        bool settleNeeded = _checkSettle();
        (bool adjustNeeded,) = _checkAdjustPositionSize();
        upkeepNeeded = (settleNeeded || adjustNeeded) && !_isPending();
        performData = abi.encode(settleNeeded, adjustNeeded);
        return (upkeepNeeded, performData);
    }

    function collateralToken() public view returns (address) {
        GmxV2PositionManagerStorage storage $ = _getGmxV2PositionManagerStorage();
        return $._collateralToken;
    }

    function strategy() public view returns (address) {
        GmxV2PositionManagerStorage storage $ = _getGmxV2PositionManagerStorage();
        return $._strategy;
    }

    function keeper() public view returns (address) {
        GmxV2PositionManagerStorage storage $ = _getGmxV2PositionManagerStorage();
        return $._keeper;
    }

    function marketToken() public view returns (address) {
        GmxV2PositionManagerStorage storage $ = _getGmxV2PositionManagerStorage();
        return $._marketToken;
    }

    function indexToken() public view returns (address) {
        GmxV2PositionManagerStorage storage $ = _getGmxV2PositionManagerStorage();
        return $._indexToken;
    }

    function longToken() public view returns (address) {
        GmxV2PositionManagerStorage storage $ = _getGmxV2PositionManagerStorage();
        return $._longToken;
    }

    function shortToken() public view returns (address) {
        GmxV2PositionManagerStorage storage $ = _getGmxV2PositionManagerStorage();
        return $._shortToken;
    }

    function isLong() public view returns (bool) {
        GmxV2PositionManagerStorage storage $ = _getGmxV2PositionManagerStorage();
        return $._isLong;
    }

    function maxClaimableFundingShare() public view returns (uint256) {
        return _getGmxV2PositionManagerStorage()._maxClaimableFundingShare;
    }

    /*//////////////////////////////////////////////////////////////
                        PRIVATE FUNCTIONS
    //////////////////////////////////////////////////////////////*/

    /// @dev create increase/decrease order
    function _createOrder(InternalCreateOrderParams memory params) private returns (bytes32) {
        if (params.isIncrease) {
            uint256 idleCollateralAmount = IERC20(params.collateralToken).balanceOf(address(this));
            if (idleCollateralAmount > 0) {
                IERC20(params.collateralToken).safeTransfer(params.orderVault, idleCollateralAmount);
                params.collateralDelta = idleCollateralAmount;
                _getGmxV2PositionManagerStorage()._pendingCollateralAmount = idleCollateralAmount;
            }
        }
        (uint256 increaseExecutionFee, uint256 decreaseExecutionFee) = getExecutionFee();
        uint256 executionFee = params.isIncrease ? increaseExecutionFee : decreaseExecutionFee;
        IKeeper(keeper()).payGmxExecutionFee(params.exchangeRouter, params.orderVault, executionFee);
        address[] memory swapPath;
        bytes32 orderKey = IExchangeRouter(params.exchangeRouter).createOrder(
            IBaseOrderUtils.CreateOrderParams({
                addresses: IBaseOrderUtils.CreateOrderParamsAddresses({
                    receiver: params.strategy, // the receiver of reduced collateral
                    callbackContract: address(this),
                    uiFeeReceiver: address(0),
                    market: marketToken(),
                    initialCollateralToken: params.collateralToken,
                    swapPath: swapPath
                }),
                numbers: IBaseOrderUtils.CreateOrderParamsNumbers({
                    sizeDeltaUsd: params.sizeDeltaUsd,
                    initialCollateralDeltaAmount: params.collateralDelta, // The amount of tokens to withdraw for decrease orders
                    triggerPrice: 0, // not used for market, swap, liquidation orders
                    acceptablePrice: params.isLong == params.isIncrease ? type(uint256).max : 0, // acceptable index token price
                    executionFee: executionFee,
                    callbackGasLimit: params.callbackGasLimit,
                    minOutputAmount: 0
                }),
                orderType: params.isIncrease ? Order.OrderType.MarketIncrease : Order.OrderType.MarketDecrease,
                decreasePositionSwapType: Order.DecreasePositionSwapType.NoSwap,
                isLong: params.isLong,
                shouldUnwrapNativeToken: false,
                referralCode: params.referralCode
            })
        );
        _setPendingOrderKey(orderKey, params.isIncrease);
        return orderKey;
    }

    /// @dev check if the claimable funding fee amount is over than max share
    function _checkSettle() private view returns (bool) {
        address _factory = factory();
        bool isFundingClaimable = GmxV2Lib.isFundingClaimable(
            _getPositionParams(_factory),
            _getPricesParams(_factory),
            IBasisGmxFactory(_factory).referralStorage(),
            maxClaimableFundingShare(),
            PRECISION
        );
        return isFundingClaimable;
    }

    /// @dev check deviation between spot and perp
    /// @return isNeed is for deciding to adjust perp position
    /// @return sizeDeltaInTokens is delta size of perp position to be adjusted
    function _checkAdjustPositionSize() private view returns (bool isNeed, int256 sizeDeltaInTokens) {
        uint256 productBalance = IERC20(indexToken()).balanceOf(strategy());
        uint256 positionSizeInTokens = GmxV2Lib.getPositionSizeInTokens(_getPositionParams(factory()));
        sizeDeltaInTokens = productBalance.toInt256() - positionSizeInTokens.toInt256();
        uint256 deviation;
        if (sizeDeltaInTokens < 0) {
            deviation = uint256(-sizeDeltaInTokens).mulDiv(PRECISION, productBalance);
        } else {
            deviation = uint256(sizeDeltaInTokens).mulDiv(PRECISION, productBalance);
        }
        isNeed = deviation > _getGmxV2PositionManagerStorage()._maxHedgeDeviation;
        return (isNeed, sizeDeltaInTokens);
    }

    function _getPositionParams(address _factory) private view returns (GmxV2Lib.GetPosition memory) {
        return GmxV2Lib.GetPosition({
            dataStore: IBasisGmxFactory(_factory).dataStore(),
            reader: IBasisGmxFactory(_factory).reader(),
            marketToken: marketToken(),
            account: address(this),
            collateralToken: collateralToken(),
            isLong: isLong()
        });
    }

    function _getPricesParams(address _factory) private view returns (GmxV2Lib.GetPrices memory) {
        Market.Props memory market = Market.Props({
            marketToken: marketToken(),
            indexToken: indexToken(),
            longToken: longToken(),
            shortToken: shortToken()
        });
        return GmxV2Lib.GetPrices({market: market, oracle: IBasisGmxFactory(_factory).oracle()});
    }

    /*//////////////////////////////////////////////////////////////
                        VALIDATION FUNCTIONS
    //////////////////////////////////////////////////////////////*/

    // @dev used in modifier which reduces the code size
    function _onlyStrategy() private view {
        if (msg.sender != strategy()) {
            revert Errors.CallerNotStrategy();
        }
    }

    // @dev used in modifier which reduces the code size
    function _onlyKeeper() private view {
        if (msg.sender != keeper()) {
            revert Errors.CallerNotKeeper();
        }
    }

    // @dev used to stop create orders one by on
    function _whenNotPending() private view {
        if (_isPending()) {
            revert Errors.AlreadyPending();
        }
    }

    function _isPending() private view returns (bool) {
        return _getGmxV2PositionManagerStorage()._pendingIncreaseOrderKey != bytes32(0)
            || _getGmxV2PositionManagerStorage()._pendingDecreaseOrderKey != bytes32(0);
    }

    /// @dev validate if the caller is OrderHandler of gmx
    function _validateOrderHandler(bytes32 orderKey) private view {
        if (
            msg.sender != IBasisGmxFactory(factory()).orderHandler()
                || (
                    orderKey != _getGmxV2PositionManagerStorage()._pendingIncreaseOrderKey
                        && orderKey != _getGmxV2PositionManagerStorage()._pendingDecreaseOrderKey
                )
        ) {
            revert Errors.CallbackNotAllowed();
        }
    }

    /*//////////////////////////////////////////////////////////////
                        STORAGE SETTERS
    //////////////////////////////////////////////////////////////*/

    function _setPendingOrderKey(bytes32 orderKey, bool isIncrease) private {
        GmxV2PositionManagerStorage storage $ = _getGmxV2PositionManagerStorage();
        if (isIncrease) {
            $._pendingIncreaseOrderKey = orderKey;
        } else {
            $._pendingDecreaseOrderKey = orderKey;
        }
    }

    /// @dev called only when increasing and decreasing sizes
    function _recordExecutionCostCalcInfo(GmxV2Lib.GetPosition memory positionParams, uint256 spotExecutionPrice)
        private
    {
        _getGmxV2PositionManagerStorage()._spotExecutionPrice = spotExecutionPrice;
        _getGmxV2PositionManagerStorage()._sizeInTokensBefore = GmxV2Lib.getPositionSizeInTokens(positionParams);
    }

    function _wipeExecutionCostCalcInfo() private {
        _getGmxV2PositionManagerStorage()._spotExecutionPrice = 0;
        _getGmxV2PositionManagerStorage()._sizeInTokensBefore = 0;
    }
}<|MERGE_RESOLUTION|>--- conflicted
+++ resolved
@@ -18,13 +18,9 @@
 
 import {IBasisGmxFactory} from "src/interfaces/IBasisGmxFactory.sol";
 import {IBasisStrategy} from "src/interfaces/IBasisStrategy.sol";
-<<<<<<< HEAD
 import {IPositionManager} from "src/interfaces/IPositionManager.sol";
 import {IOracle} from "src/interfaces/IOracle.sol";
 import {IKeeper} from "src/interfaces/IKeeper.sol";
-=======
-import {IPositionManagerOLD as IPositionManager} from "src/interfaces/IPositionManagerOLD.sol";
->>>>>>> 9bf86888
 
 import {Errors} from "src/libraries/Errors.sol";
 import {GmxV2Lib} from "src/libraries/GmxV2Lib.sol";
@@ -169,13 +165,8 @@
         assert(success);
     }
 
-<<<<<<< HEAD
     /// @dev set position manager's keeper
-    function setKeeper(address _keeper) external override onlyFactory {
-=======
-    /// @inheritdoc IPositionManager
     function setKeeper(address _keeper) external onlyFactory {
->>>>>>> 9bf86888
         if (_keeper == address(0)) {
             revert Errors.ZeroAddress();
         }
@@ -564,24 +555,11 @@
         return API_VERSION;
     }
 
-<<<<<<< HEAD
     /// @notice total asset token amount that can be claimable from gmx position when closing it
     ///
     /// @dev this amount includes the pending asset token amount and idle assets
     function totalAssets() public view override returns (uint256) {
         address _factory = factory();
-=======
-    /// @inheritdoc IPositionManager
-    function totalAssets() public view returns (uint256) {
-        address factory = factory();
-        address _marketToken = marketToken();
-        Market.Props memory market = Market.Props({
-            marketToken: _marketToken,
-            indexToken: indexToken(),
-            longToken: longToken(),
-            shortToken: shortToken()
-        });
->>>>>>> 9bf86888
         uint256 positionNetAmount = GmxV2Lib.getPositionNetAmount(
             _getPositionParams(_factory), _getPricesParams(_factory), IBasisGmxFactory(_factory).referralStorage()
         );
