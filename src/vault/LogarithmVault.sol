// SPDX-License-Identifier: AGPL-3.0-only
pragma solidity ^0.8.0;

import {IERC20} from "@openzeppelin/contracts/token/ERC20/IERC20.sol";

import {ERC4626Upgradeable} from "@openzeppelin/contracts-upgradeable/token/ERC20/extensions/ERC4626Upgradeable.sol";
import {Initializable} from "@openzeppelin/contracts-upgradeable/proxy/utils/Initializable.sol";
import {PausableUpgradeable} from "@openzeppelin/contracts-upgradeable/utils/PausableUpgradeable.sol";

import {Math} from "@openzeppelin/contracts/utils/math/Math.sol";
import {SafeERC20} from "@openzeppelin/contracts/token/ERC20/utils/SafeERC20.sol";
import {SafeCast} from "@openzeppelin/contracts/utils/math/SafeCast.sol";

import {IStrategy} from "src/strategy/IStrategy.sol";
import {IPriorityProvider} from "src/vault/IPriorityProvider.sol";
import {ManagedVault} from "src/vault/ManagedVault.sol";

import {Constants} from "src/libraries/utils/Constants.sol";
import {Errors} from "src/libraries/utils/Errors.sol";

/// @title LogarithmVault
///
/// @author Logarithm Labs
///
/// @notice The Logarithm Vault supplies depositor funds to a single connected strategy,
/// with depositors receiving shares proportional to their contributions and paying entry
/// fees to cover the strategy’s execution costs. Vault tokens are yield-bearing and can
/// be redeemed at any time, enabling depositors to withdraw their initial investment
/// plus any generated yield, while incurring exit fees to cover strategy-related costs.
/// When idle assets are available in the vault, redemptions may proceed synchronously;
/// otherwise, they occur asynchronously as funds are withdrawn from the strategy,
/// involving interactions with asynchronous protocols like GMX and cross-chain systems
/// such as HyperLiquid.
///
/// @dev The withdrawable assets and redeemable shares are determined by the `maxRequestWithdraw`
/// and `maxRequestRedeem` functions and are executed via `requestWithdraw` and `requestRedeem`.
/// These functions return a unique withdrawal key that can be used to check the status and
/// claimability of the withdraw request.
/// Standard ERC4626-compliant functions — `maxWithdraw`, `maxRedeem`, `withdraw`, and `redeem` —
/// remain available but operate exclusively with idle assets within the vault.
/// LogarithmVault is an ERC4626-compliant, upgradeable vault with asynchronous
/// redemption functionality, deployed through a beacon proxy pattern.
contract LogarithmVault is Initializable, PausableUpgradeable, ManagedVault {
    using Math for uint256;
    using SafeERC20 for IERC20;
    using SafeCast for uint256;

    uint256 constant MAX_COST = 0.01 ether; //1%

    /// @notice A struct describing an user's withdraw request.
    struct WithdrawRequest {
        /// @dev The requested assets to withdraw.
        uint256 requestedAssets;
        /// @dev The accumulated withdraw assets value that is used for claimability.
        uint256 accRequestedWithdrawAssets;
        /// @dev The block.timestamp when the request was created.
        uint256 requestTimestamp;
        /// @dev The owner who requested to withdraw.
        address owner;
        /// @dev The account who is receiving the executed withdrawal assets.
        address receiver;
        /// @dev Tells if a withdraw request is prioritized.
        bool isPrioritized;
        /// @dev True means claimed.
        bool isClaimed;
    }

    /*//////////////////////////////////////////////////////////////
                        NAMESPACED STORAGE LAYOUT
    //////////////////////////////////////////////////////////////*/

    /// @custom:storage-location erc7201:logarithm.storage.LogarithmVault
    struct LogarithmVaultStorage {
        address strategy;
        uint256 entryCost;
        uint256 exitCost;
        uint256 userDepositLimit; // @TODO to be removed in production
        uint256 vaultDepositLimit; // @TODO to be removed in production
        // withdraw state
        uint256 assetsToClaim; // asset balance of vault that is ready to claim
        uint256 accRequestedWithdrawAssets; // total requested withdraw assets
        uint256 processedWithdrawAssets; // total processed assets
        mapping(address => uint256) nonces;
        mapping(bytes32 => WithdrawRequest) withdrawRequests;
        // prioritized withdraw state
        address priorityProvider;
        uint256 prioritizedAccRequestedWithdrawAssets;
        uint256 prioritizedProcessedWithdrawAssets;
        address securityManager;
        bool shutdown;
    }

    // keccak256(abi.encode(uint256(keccak256("logarithm.storage.LogarithmVault")) - 1)) & ~bytes32(uint256(0xff))
    bytes32 private constant LogarithmVaultStorageLocation =
        0xa6bd21c53796194571f225e7dc34d762d966d8495887cd7c53f8cab2693cb800;

    function _getLogarithmVaultStorage() private pure returns (LogarithmVaultStorage storage $) {
        assembly {
            $.slot := LogarithmVaultStorageLocation
        }
    }

    constructor() {
        _disableInitializers();
    }

    /*//////////////////////////////////////////////////////////////
                            EVENTS
    //////////////////////////////////////////////////////////////*/

    /// @dev Emitted when a new withdraw/redeem request is created.
    ///
    /// @param caller The address of withdraw requestor.
    /// @param receiver The address who receives the withdraw assets.
    /// @param owner The address of owner who was requested to withdraw.
    /// @param withdrawKey The bytes32 value that identifies the withdraw request.
    /// @param assets The asset amount that is requested to withdraw.
    /// @param shares The share amount that is burnt.
    event WithdrawRequested(
        address indexed caller,
        address indexed receiver,
        address indexed owner,
        bytes32 withdrawKey,
        uint256 assets,
        uint256 shares
    );

    /// @dev Emitted when a withdraw request gets claimed.
    ///
    /// @param claimer The address who claimed the withdraw request.
    /// @param withdrawKey The bytes32 withdraw key identifying a withdraw request.
    /// @param assets The asset amount that is claimed.
    event Claimed(address indexed claimer, bytes32 withdrawKey, uint256 assets);

    /// @dev Emitted when this vault get shutdown.
    ///
    /// @param account The address who shutdown this vault.
    event Shutdown(address account);

    /// @dev Emitted when a new security manager is set.
    ///
    /// @param account The address who changed the security manager.
    /// @param newManager The address of new security manager.
    event SecurityManagerUpdated(address account, address newManager);

    /// @dev Emitted when a new strategy is set.
    ///
    /// @param account The address who changed strategy to a new one.
    /// @param newStrategy The address of a new strategy.
    event StrategyUpdated(address account, address newStrategy);

    /// @dev Emitted when the entry cost configuration is changed.
    ///
    /// @param account The address who changed the entry cost configuration.
    /// @param newEntryCost The value of the new entry cost configuration.
    event EntryCostUpdated(address account, uint256 newEntryCost);

    /// @dev Emitted when the exit cost configuration is changed.
    ///
    /// @param account The address who changed the exit cost configuration.
    /// @param newExitCost The value of the new exit cost configuration.
    event ExitCostUpdated(address account, uint256 newExitCost);

    /// @dev Emitted when the priority provider address is changed.
    ///
    /// @param account The address who changed the priority provider.
    /// @param newPriorityProvider The address of new priority provider.
    event PriorityProviderUpdated(address account, address newPriorityProvider);

    /*//////////////////////////////////////////////////////////////
                               MODIFIERS
    //////////////////////////////////////////////////////////////*/

    /// @dev Reverts if the caller is not a security manager.
    modifier onlySecurityManager() {
        if (_msgSender() != securityManager()) {
            revert Errors.InvalidSecurityManager();
        }
        _;
    }

    /*//////////////////////////////////////////////////////////////
                            INITIALIZATION
    //////////////////////////////////////////////////////////////*/

    function initialize(
        address owner_,
        address asset_,
        address priorityProvider_,
        uint256 entryCost_,
        uint256 exitCost_,
        string calldata name_,
        string calldata symbol_
    ) external initializer {
        __ManagedVault_init(owner_, asset_, name_, symbol_);
        _setEntryCost(entryCost_);
        _setExitCost(exitCost_);
        _setPriorityProvider(priorityProvider_);
    }

    function _setEntryCost(uint256 value) internal {
        require(value < MAX_COST);
        if (entryCost() != value) {
            _getLogarithmVaultStorage().entryCost = value;
            emit EntryCostUpdated(_msgSender(), value);
        }
    }

    function _setExitCost(uint256 value) internal {
        require(value < MAX_COST);
        if (exitCost() != value) {
            _getLogarithmVaultStorage().exitCost = value;
            emit ExitCostUpdated(_msgSender(), value);
        }
    }

    function _setPriorityProvider(address newProvider) internal {
        if (priorityProvider() != newProvider) {
            _getLogarithmVaultStorage().priorityProvider = newProvider;
            emit PriorityProviderUpdated(_msgSender(), newProvider);
        }
    }

    /*//////////////////////////////////////////////////////////////
                        ADMIN FUNCTIONS   
    //////////////////////////////////////////////////////////////*/

    /// @notice Configures the security manager.
    ///
    /// @param account The address of new security manager.
    /// A zero address means disabling security manager functions.
    function setSecurityManager(address account) external onlyOwner {
        LogarithmVaultStorage storage $ = _getLogarithmVaultStorage();
        $.securityManager = account;
        emit SecurityManagerUpdated(_msgSender(), account);
    }

    /// @notice Configures the strategy.
    /// Note:
    /// - Approve new strategy to manage asset of this vault infinitely.
    /// - If there is an old strategy, revoke its asset approval after stopping the strategy.
    function setStrategy(address _strategy) external onlyOwner {
        LogarithmVaultStorage storage $ = _getLogarithmVaultStorage();

        IERC20 _asset = IERC20(asset());
        address prevStrategy = strategy();

        if (prevStrategy != address(0)) {
            IStrategy(prevStrategy).stop();
            _asset.approve(prevStrategy, 0);
        }

        require(_strategy != address(0));
        if (IStrategy(_strategy).asset() != address(_asset) || IStrategy(_strategy).vault() != address(this)) {
            revert Errors.InvalidStrategy();
        }
        if (prevStrategy != address(0) && IStrategy(_strategy).product() != IStrategy(prevStrategy).product()) {
            revert Errors.InvalidStrategy();
        }
        $.strategy = _strategy;
        _asset.approve(_strategy, type(uint256).max);

        emit StrategyUpdated(_msgSender(), _strategy);
    }

    /// @notice Configures new entry/exit cost setting.
    function setEntryAndExitCost(uint256 newEntryCost, uint256 newExitCost) external onlySecurityManager {
        _setEntryCost(newEntryCost);
        _setExitCost(newExitCost);
    }

    /// @notice Configures new priority provider.
    function setPriorityProvider(address newProvider) external onlyOwner {
        _setPriorityProvider(newProvider);
    }

    /// @notice Shutdown vault, where all deposit/mint are disabled while withdraw/redeem are still available.
    function shutdown() external onlyOwner {
        LogarithmVaultStorage storage $ = _getLogarithmVaultStorage();
        $.shutdown = true;
        IStrategy(strategy()).stop();
        emit Shutdown(_msgSender());
    }

    /// @notice Pauses Vault temporarily so that deposit and withdraw functions are disabled.
    /// This function is callable only by the security manager
    /// and is used if some unexpected behaviors from external protocols are spotted
    /// by the security manager.
    ///
    /// @param stopStrategy True means stopping strategy, otherwise pausing strategy.
    function pause(bool stopStrategy) external onlySecurityManager whenNotPaused {
        if (stopStrategy) {
            IStrategy(strategy()).stop();
        } else {
            IStrategy(strategy()).pause();
        }
        _pause();
    }

    /// @dev Unpauses Vault while unpausing the connected strategy.
    /// This function is callable only by the security manager.
    function unpause() external onlySecurityManager whenPaused {
        IStrategy(strategy()).unpause();
        _unpause();
    }

    /// @notice Sweep vault when nothing is happening.
    ///
    /// @param receiver The address who will receive idle assets.
    function sweep(address receiver) external onlyOwner {
        // 1. all shares should be redeemed.
        // 2. utilized assets should be zero that means all requests have been processed.
        // 3. assetsToClaim should be zero that means all requests have been claimed.
        require(totalSupply() == 0 && IStrategy(strategy()).utilizedAssets() == 0 && assetsToClaim() == 0);

        LogarithmVaultStorage storage $ = _getLogarithmVaultStorage();
        // sweep pending states
        delete $.accRequestedWithdrawAssets;
        delete $.processedWithdrawAssets;
        delete $.prioritizedAccRequestedWithdrawAssets;
        delete $.prioritizedProcessedWithdrawAssets;
        // sweep idle assets
        IERC20(asset()).safeTransfer(receiver, idleAssets());
    }

    /*//////////////////////////////////////////////////////////////
                          ASYNC WITHDRAW LOGIC
    //////////////////////////////////////////////////////////////*/

    /// @notice Returns the maximum amount of the underlying asset that can be
    /// requested to withdraw from the owner balance in the Vault,
    /// through a requestWithdraw call.
    function maxRequestWithdraw(address owner) public view returns (uint256) {
        if (paused()) {
            return 0;
        }
        return super.maxWithdraw(owner);
    }

    /// @notice Returns the maximum amount of Vault shares that can be
    /// requested to redeem from the owner balance in the Vault,
    /// through a requestRedeem call.
    function maxRequestRedeem(address owner) public view returns (uint256) {
        if (paused()) {
            return 0;
        }
        return super.maxRedeem(owner);
    }

    /// @notice Requests to withdraw assets and returns a unique withdraw key
    /// if the requested asset amount is bigger than the idle assets.
    /// If idle assets are available in the Vault, they are withdrawn synchronously
    /// within the `requestWithdraw` call, while any shortfall amount remains
    /// pending for execution by the system.
    ///
    /// @dev Burns shares from owner and sends exactly assets of underlying tokens
    /// to receiver if the idle assets is enough.
    /// If the idle assets is not enough, creates a withdraw request with
    /// the shortfall assets while sending the idle assets to receiver.
    ///
    /// @return The withdraw key that is used in the claim function.
    function requestWithdraw(uint256 assets, address receiver, address owner) public virtual returns (bytes32) {
        uint256 maxRequestAssets = maxRequestWithdraw(owner);
        if (assets > maxRequestAssets) {
            revert Errors.ExceededMaxRequestWithdraw(owner, assets, maxRequestAssets);
        }

        uint256 maxAssets = maxWithdraw(owner);
        uint256 assetsToWithdraw = assets > maxAssets ? maxAssets : assets;
        // always assetsToWithdraw <= assets
        uint256 assetsToRequest = assets - assetsToWithdraw;

        (uint256 shares, uint256 cost) = _previewWithdrawWithCost(assets);
        uint256 sharesToRedeem = _convertToShares(assetsToWithdraw, Math.Rounding.Ceil);
        uint256 sharesToRequest = shares - sharesToRedeem;

        if (cost > 0) IStrategy(strategy()).reserveExecutionCost(cost);

        if (assetsToWithdraw > 0) _withdraw(_msgSender(), receiver, owner, assetsToWithdraw, sharesToRedeem);

        if (assetsToRequest > 0) {
            return _requestWithdraw(_msgSender(), receiver, owner, assetsToRequest, sharesToRequest);
        }
        return bytes32(0);
    }

    /// @notice Requests to redeem shares and returns a unique withdraw key
    /// if the derived asset amount is bigger than the idle assets.
    /// If idle assets are available in the Vault, they are withdrawn synchronously
    /// within the `requestWithdraw` call, while any shortfall amount remains
    /// pending for execution by the system.
    ///
    /// @dev Burns exactly shares from owner and sends assets of underlying tokens
    /// to receiver if the idle assets is enough,
    /// If the idle assets is not enough, creates a withdraw request with
    /// the shortfall assets while sending the idle assets to receiver.
    ///
    /// @return The withdraw key that is used in the claim function.
    function requestRedeem(uint256 shares, address receiver, address owner) public virtual returns (bytes32) {
        uint256 maxRequestShares = maxRequestRedeem(owner);
        if (shares > maxRequestShares) {
            revert Errors.ExceededMaxRequestRedeem(owner, shares, maxRequestShares);
        }

        (uint256 assets, uint256 cost) = _previewRedeemWithCost(shares);
        uint256 maxAssets = maxWithdraw(owner);

        uint256 assetsToWithdraw = assets > maxAssets ? maxAssets : assets;
        // always assetsToWithdraw <= assets
        uint256 assetsToRequest = assets - assetsToWithdraw;

        uint256 sharesToRedeem = _convertToShares(assetsToWithdraw, Math.Rounding.Ceil);
        uint256 sharesToRequest = shares - sharesToRedeem;
<<<<<<< HEAD

        if (cost > 0) IStrategy(strategy()).reserveExecutionCost(cost);

=======

        if (cost > 0) IStrategy(strategy()).reserveExecutionCost(cost);

>>>>>>> 38d8c652
        if (assetsToWithdraw > 0) _withdraw(_msgSender(), receiver, owner, assetsToWithdraw, sharesToRedeem);

        if (assetsToRequest > 0) {
            return _requestWithdraw(_msgSender(), receiver, owner, assetsToRequest, sharesToRequest);
        }
        return bytes32(0);
    }

    /// @dev requestWithdraw/requestRedeem common workflow.
    function _requestWithdraw(
        address caller,
        address receiver,
        address owner,
        uint256 assetsToRequest,
        uint256 sharesToRequest
    ) internal virtual returns (bytes32) {
        _harvestPerformanceFeeShares(assetsToRequest, sharesToRequest, false);

        if (caller != owner) {
            _spendAllowance(owner, caller, sharesToRequest);
        }
        _burn(owner, sharesToRequest);

        LogarithmVaultStorage storage $ = _getLogarithmVaultStorage();
        uint256 _accRequestedWithdrawAssets;
        bool isPrioritizedAccount = isPrioritized(owner);
        if (isPrioritizedAccount) {
            _accRequestedWithdrawAssets = $.prioritizedAccRequestedWithdrawAssets + assetsToRequest;
            $.prioritizedAccRequestedWithdrawAssets = _accRequestedWithdrawAssets;
        } else {
            _accRequestedWithdrawAssets = $.accRequestedWithdrawAssets + assetsToRequest;
            $.accRequestedWithdrawAssets = _accRequestedWithdrawAssets;
        }

        bytes32 withdrawKey = getWithdrawKey(owner, _useNonce(owner));
        $.withdrawRequests[withdrawKey] = WithdrawRequest({
            requestedAssets: assetsToRequest,
            accRequestedWithdrawAssets: _accRequestedWithdrawAssets,
            requestTimestamp: block.timestamp,
            owner: owner,
            receiver: receiver,
            isPrioritized: isPrioritizedAccount,
            isClaimed: false
        });
        emit WithdrawRequested(caller, receiver, owner, withdrawKey, assetsToRequest, sharesToRequest);

        return withdrawKey;
    }

    /// @notice Processes pending withdraw requests with idle assets.
    ///
    /// @dev This is a decentralized function that can be called by anyone.
    ///
    /// @return The assets used to process pending withdraw requests.
    function processPendingWithdrawRequests() public returns (uint256) {
        LogarithmVaultStorage storage $ = _getLogarithmVaultStorage();

        uint256 _idleAssets = idleAssets();
        if (_idleAssets == 0) return 0;

        (uint256 remainingAssets, uint256 processedAssetsForPrioritized) = _calcProcessedAssets(
            _idleAssets, $.prioritizedProcessedWithdrawAssets, $.prioritizedAccRequestedWithdrawAssets
        );
        if (processedAssetsForPrioritized > 0) {
            $.prioritizedProcessedWithdrawAssets += processedAssetsForPrioritized;
        }

        if (remainingAssets == 0) {
            $.assetsToClaim += processedAssetsForPrioritized;
            return processedAssetsForPrioritized;
        }

        (, uint256 processedAssets) =
            _calcProcessedAssets(remainingAssets, $.processedWithdrawAssets, $.accRequestedWithdrawAssets);

        if (processedAssets > 0) $.processedWithdrawAssets += processedAssets;

        uint256 totalProcessedAssets = processedAssetsForPrioritized + processedAssets;

        if (totalProcessedAssets > 0) {
            $.assetsToClaim += totalProcessedAssets;
        }

        return totalProcessedAssets;
    }

    /// @notice Claims a withdraw request if it is executed.
    ///
    /// @param withdrawRequestKey The withdraw key that was returned by requestWithdraw/requestRedeem.
    function claim(bytes32 withdrawRequestKey) public virtual returns (uint256) {
        LogarithmVaultStorage storage $ = _getLogarithmVaultStorage();
        WithdrawRequest memory withdrawRequest = $.withdrawRequests[withdrawRequestKey];

        if (withdrawRequest.isClaimed) {
            revert Errors.RequestAlreadyClaimed();
        }

        bool isLast = _isLast(withdrawRequest.isPrioritized, withdrawRequest.accRequestedWithdrawAssets);
        if (isLast) {
            // call processAssetsToWithdraw() only when last to avoid normals being reverted.
            IStrategy(strategy()).processAssetsToWithdraw();
        }
        bool isExecuted = _isExecuted(isLast, withdrawRequest.isPrioritized, withdrawRequest.accRequestedWithdrawAssets);

        if (!isExecuted) {
            revert Errors.RequestNotExecuted();
        }

        withdrawRequest.isClaimed = true;

        $.withdrawRequests[withdrawRequestKey] = withdrawRequest;

        uint256 executedAssets;
        // separate workflow for last redeem
        if (isLast) {
            uint256 _processedWithdrawAssets;
            uint256 _accRequestedWithdrawAssets;
            if (withdrawRequest.isPrioritized) {
                _processedWithdrawAssets = $.prioritizedProcessedWithdrawAssets;
                _accRequestedWithdrawAssets = $.prioritizedAccRequestedWithdrawAssets;
            } else {
                _processedWithdrawAssets = $.processedWithdrawAssets;
                _accRequestedWithdrawAssets = $.accRequestedWithdrawAssets;
            }
            uint256 shortfall = _accRequestedWithdrawAssets - _processedWithdrawAssets;

            if (shortfall > 0) {
                (, executedAssets) = withdrawRequest.requestedAssets.trySub(shortfall);
                withdrawRequest.isPrioritized
                    ? $.prioritizedProcessedWithdrawAssets = _accRequestedWithdrawAssets
                    : $.processedWithdrawAssets = _accRequestedWithdrawAssets;
            } else {
                uint256 _idleAssets = idleAssets();
                executedAssets = withdrawRequest.requestedAssets + _idleAssets;
                $.assetsToClaim += _idleAssets;
            }
        } else {
            executedAssets = withdrawRequest.requestedAssets;
        }

        $.assetsToClaim -= executedAssets;

        IERC20(asset()).safeTransfer(withdrawRequest.receiver, executedAssets);

        emit Claimed(withdrawRequest.receiver, withdrawRequestKey, executedAssets);
        return executedAssets;
    }

    /// @notice Tells if the withdraw request is claimable or not.
    ///
    /// @param withdrawRequestKey The withdraw key that was returned by requestWithdraw/requestRedeem.
    function isClaimable(bytes32 withdrawRequestKey) external view returns (bool) {
        LogarithmVaultStorage storage $ = _getLogarithmVaultStorage();
        WithdrawRequest memory withdrawRequest = $.withdrawRequests[withdrawRequestKey];
        bool isExecuted = _isExecuted(
            _isLast(withdrawRequest.isPrioritized, withdrawRequest.accRequestedWithdrawAssets),
            withdrawRequest.isPrioritized,
            withdrawRequest.accRequestedWithdrawAssets
        );

        return isExecuted && !withdrawRequest.isClaimed;
    }

    /// @notice Tells if the owner is prioritized to withdraw.
    function isPrioritized(address owner) public view returns (bool) {
        address _priorityProvider = _getLogarithmVaultStorage().priorityProvider;
        if (_priorityProvider == address(0)) {
            return false;
        }
        return IPriorityProvider(_priorityProvider).isPrioritized(owner);
    }

    /// @notice The underlying asset amount in this vault that is free to withdraw or utilize.
    function idleAssets() public view returns (uint256) {
        return IERC20(asset()).balanceOf(address(this)) - _getLogarithmVaultStorage().assetsToClaim;
    }

    /// @notice The underlying asset amount requested to withdraw, that is not executed yet.
    function totalPendingWithdraw() public view returns (uint256) {
        return prioritizedAccRequestedWithdrawAssets() + accRequestedWithdrawAssets()
            - prioritizedProcessedWithdrawAssets() - processedWithdrawAssets();
    }

    /// @dev Derives a unique withdraw key based on the user's address and his/her nonce.
    function getWithdrawKey(address user, uint256 nonce) public view returns (bytes32) {
        return keccak256(abi.encodePacked(address(this), user, nonce));
    }

    /*//////////////////////////////////////////////////////////////
                             ERC4626 LOGIC
    //////////////////////////////////////////////////////////////*/

    /// @dev Reserve the execution cost not to affect other's share price.
    function deposit(uint256 assets, address receiver) public override returns (uint256) {
        uint256 maxAssets = maxDeposit(receiver);
        if (assets > maxAssets) {
            revert ERC4626ExceededMaxDeposit(receiver, assets, maxAssets);
        }

        (uint256 shares, uint256 cost) = _previewDepositWithCost(assets);
        if (cost > 0) IStrategy(strategy()).reserveExecutionCost(cost);
        _deposit(_msgSender(), receiver, assets, shares);

        return shares;
    }

    /// @dev Reserve the execution cost not to affect other's share price.
    function mint(uint256 shares, address receiver) public override returns (uint256) {
        uint256 maxShares = maxMint(receiver);
        if (shares > maxShares) {
            revert ERC4626ExceededMaxMint(receiver, shares, maxShares);
        }

        (uint256 assets, uint256 cost) = _previewMintWithCost(shares);
        if (cost > 0) IStrategy(strategy()).reserveExecutionCost(cost);
        _deposit(_msgSender(), receiver, assets, shares);

        return assets;
    }

    /// @inheritdoc ERC4626Upgradeable
    function totalAssets() public view virtual override returns (uint256 assets) {
        address _strategy = strategy();
        (, assets) = (idleAssets() + IStrategy(_strategy).utilizedAssets()).trySub(
            totalPendingWithdraw() + IStrategy(_strategy).reservedExecutionCost()
        );
        return assets;
    }

    /// @inheritdoc ERC4626Upgradeable
    function previewDeposit(uint256 assets) public view virtual override returns (uint256) {
        (uint256 shares,) = _previewDepositWithCost(assets);
        return shares;
    }

    function _previewDepositWithCost(uint256 assets) private view returns (uint256 shares, uint256 cost) {
        // calculate the amount of assets that will be utilized
        uint256 assetsToUtilize = _assetsToUtilize(assets);

        // apply entry fee only to the portion of assets that will be utilized
        if (assetsToUtilize > 0) {
            cost = _costOnTotal(assetsToUtilize, entryCost());
            assets -= cost;
        }

        shares = _convertToShares(assets, Math.Rounding.Floor);
        return (shares, cost);
    }

    /// @inheritdoc ERC4626Upgradeable
    function previewMint(uint256 shares) public view virtual override returns (uint256) {
        (uint256 assets,) = _previewMintWithCost(shares);
        return assets;
    }

    function _previewMintWithCost(uint256 shares) private view returns (uint256 assets, uint256 cost) {
        assets = _convertToAssets(shares, Math.Rounding.Ceil);
        // calculate the amount of assets that will be utilized
        uint256 assetsToUtilize = _assetsToUtilize(assets);

        // apply entry fee only to the portion of assets that will be utilized
        if (assetsToUtilize > 0) {
            cost = _costOnRaw(assetsToUtilize, entryCost());
            assets += cost;
        }
        return (assets, cost);
    }

    /// @inheritdoc ERC4626Upgradeable
    function previewWithdraw(uint256 assets) public view virtual override returns (uint256) {
        (uint256 shares,) = _previewWithdrawWithCost(assets);
        return shares;
    }

    function _previewWithdrawWithCost(uint256 assets) private view returns (uint256 shares, uint256 cost) {
        // calc the amount of assets that can not be withdrawn via idle
        uint256 assetsToDeutilize = _assetsToDeutilize(assets);

        // apply exit fee to assets that should be deutilized and add exit fee amount the asset amount
        if (assetsToDeutilize > 0) {
            cost = _costOnRaw(assetsToDeutilize, exitCost());
            assets += cost;
        }

        shares = _convertToShares(assets, Math.Rounding.Ceil);
        return (shares, cost);
    }

    /// @inheritdoc ERC4626Upgradeable
    function previewRedeem(uint256 shares) public view virtual override returns (uint256) {
        (uint256 assets,) = _previewRedeemWithCost(shares);
        return assets;
    }

    function _previewRedeemWithCost(uint256 shares) private view returns (uint256 assets, uint256 cost) {
        assets = _convertToAssets(shares, Math.Rounding.Floor);

        // calculate the amount of assets that will be deutilized
        uint256 assetsToDeutilize = _assetsToDeutilize(assets);

        // apply exit fee to the portion of assets that will be deutilized
        if (assetsToDeutilize > 0) {
            cost = _costOnTotal(assetsToDeutilize, exitCost());
            assets -= cost;
        }

        return (assets, cost);
    }

    /// @inheritdoc ERC4626Upgradeable
    function maxDeposit(address receiver) public view virtual override returns (uint256) {
        if (paused() || isShutdown()) {
            return 0;
        } else {
            return super.maxDeposit(receiver);
        }
    }

    /// @inheritdoc ERC4626Upgradeable
    function maxMint(address receiver) public view virtual override returns (uint256) {
        if (paused() || isShutdown()) {
            return 0;
        } else {
            return super.maxMint(receiver);
        }
    }

    /// @dev This is limited by the idle assets.
    ///
    /// @inheritdoc ERC4626Upgradeable
    function maxWithdraw(address owner) public view virtual override returns (uint256) {
        if (paused()) {
            return 0;
        }
        uint256 assets = super.maxWithdraw(owner);
        uint256 withdrawableAssets = idleAssets();
        return assets > withdrawableAssets ? withdrawableAssets : assets;
    }

    /// @dev This is limited by the idle assets.
    ///
    /// @inheritdoc ERC4626Upgradeable
    function maxRedeem(address owner) public view virtual override returns (uint256) {
        if (paused()) {
            return 0;
        }
        uint256 shares = super.maxRedeem(owner);
        // should be rounded floor so that the derived assets can't exceed idle
        uint256 redeemableShares = _convertToShares(idleAssets(), Math.Rounding.Floor);
        return shares > redeemableShares ? redeemableShares : shares;
    }

    /// @dev If there are pending withdraw requests, the deposited assets is used to process them.
    ///
    /// @inheritdoc ERC4626Upgradeable
    function _deposit(address caller, address receiver, uint256 assets, uint256 shares) internal virtual override {
        if (shares == 0) {
            revert Errors.ZeroShares();
        }
        super._deposit(caller, receiver, assets, shares);
        processPendingWithdrawRequests();
    }

    /*//////////////////////////////////////////////////////////////
                        PRIVATE FUNCTIONS
    //////////////////////////////////////////////////////////////*/

    /// @dev Calculates the processed withdrawal assets.
    ///
    /// @param _idleAssets The idle assets available for processing withdraw requests.
    /// @param _processedWithdrawAssets The value of processedWithdrawAssets storage variable.
    /// @param _accRequestedWithdrawAssets The value of accRequestedWithdrawAssets storage variable.
    ///
    /// @return remainingAssets The remaining asset amount after processing
    /// @return processedAssets The processed asset amount
    function _calcProcessedAssets(
        uint256 _idleAssets,
        uint256 _processedWithdrawAssets,
        uint256 _accRequestedWithdrawAssets
    ) internal pure returns (uint256 remainingAssets, uint256 processedAssets) {
        // check if there is neccessarity to process withdraw requests
        if (_processedWithdrawAssets < _accRequestedWithdrawAssets) {
            uint256 assetsToBeProcessed = _accRequestedWithdrawAssets - _processedWithdrawAssets;
            if (assetsToBeProcessed > _idleAssets) {
                processedAssets = _idleAssets;
            } else {
                processedAssets = assetsToBeProcessed;
                remainingAssets = _idleAssets - processedAssets;
            }
        } else {
            remainingAssets = _idleAssets;
        }
        return (remainingAssets, processedAssets);
    }

    /// @dev Tells if the given withdraw request is last or not.
    function _isLast(bool isPrioritizedAccount, uint256 accRequestedWithdrawAssetsOfRequest)
        internal
        view
        returns (bool isLast)
    {
        // return false if withdraw request was not issued (accRequestedWithdrawAssetsOfRequest is zero)
        if (accRequestedWithdrawAssetsOfRequest == 0) {
            return false;
        }
        if (totalSupply() == 0) {
            isLast = isPrioritizedAccount
                ? accRequestedWithdrawAssetsOfRequest == prioritizedAccRequestedWithdrawAssets()
                : accRequestedWithdrawAssetsOfRequest == accRequestedWithdrawAssets();
        }
        return isLast;
    }

    /// @dev Tells if the given withdraw request is executed or not.
    function _isExecuted(bool isLast, bool isPrioritizedAccount, uint256 accRequestedWithdrawAssetsOfRequest)
        internal
        view
        returns (bool isExecuted)
    {
        // return false if withdraw request was not issued (accRequestedWithdrawAssetsOfRequest is zero)
        if (accRequestedWithdrawAssetsOfRequest == 0) {
            return false;
        }
        if (isLast) {
            // last withdraw is claimable when utilized assets is 0
            isExecuted = IStrategy(strategy()).utilizedAssets() == 0;
        } else {
            isExecuted = isPrioritizedAccount
                ? accRequestedWithdrawAssetsOfRequest <= prioritizedProcessedWithdrawAssets()
                : accRequestedWithdrawAssetsOfRequest <= processedWithdrawAssets();
        }
        return isExecuted;
    }

    /// @dev Uses nonce of the specified user and increase it
    function _useNonce(address user) internal returns (uint256) {
        LogarithmVaultStorage storage $ = _getLogarithmVaultStorage();
        // For each vault, the nonce has an initial value of 0, can only be incremented by one, and cannot be
        // decremented or reset. This guarantees that the nonce never overflows.
        unchecked {
            // It is important to do x++ and not ++x here.
            return $.nonces[user]++;
        }
    }

    /// @dev Calculates the cost that should be added to an amount `assets` that does not include cost.
    /// Used in {IERC4626-mint} and {IERC4626-withdraw} operations.
    function _costOnRaw(uint256 assets, uint256 costRate) private pure returns (uint256) {
        return assets.mulDiv(costRate, Constants.FLOAT_PRECISION, Math.Rounding.Ceil);
    }

    /// @dev Calculates the cost part of an amount `assets` that already includes cost.
    /// Used in {IERC4626-deposit} and {IERC4626-redeem} operations.
    function _costOnTotal(uint256 assets, uint256 costRate) private pure returns (uint256) {
        return assets.mulDiv(costRate, costRate + Constants.FLOAT_PRECISION, Math.Rounding.Ceil);
    }

    function _assetsToUtilize(uint256 assets) private view returns (uint256) {
        (, uint256 assetsToUtilize) = assets.trySub(totalPendingWithdraw());
        return assetsToUtilize;
    }

    function _assetsToDeutilize(uint256 assets) private view returns (uint256) {
        (, uint256 assetsToDeutilize) = assets.trySub(idleAssets());
        return assetsToDeutilize;
    }

    /*//////////////////////////////////////////////////////////////
                            STORAGE VIEWERS
    //////////////////////////////////////////////////////////////*/

    /// @notice The address of strategy that uses the underlying asset of this vault.
    function strategy() public view returns (address) {
        return _getLogarithmVaultStorage().strategy;
    }

    /// @notice The priority provider address which provides the prioritized accounts.
    /// For example, the addresses of logarithm meta vaults are prioritized to withdraw.
    /// Prioritizing of withdraw means that their withdraw requests are processed before the other normal withdraw requests.
    function priorityProvider() public view returns (address) {
        return _getLogarithmVaultStorage().priorityProvider;
    }

    /// @notice The entry cost percent that is charged when depositing.
    ///
    /// @dev Denominated in 18 decimals.
    function entryCost() public view returns (uint256) {
        return _getLogarithmVaultStorage().entryCost;
    }

    /// @notice The exit cost percent that is charged when withdrawing.
    ///
    /// @dev Denominated in 18 decimals.
    function exitCost() public view returns (uint256) {
        return _getLogarithmVaultStorage().exitCost;
    }

    /// @notice The underlying asset amount that is in Vault and
    /// reserved to claim for the executed withdraw requests.
    function assetsToClaim() public view returns (uint256) {
        return _getLogarithmVaultStorage().assetsToClaim;
    }

    /// @dev The accumulated underlying asset amount requested to withdraw by the normal users.
    function accRequestedWithdrawAssets() public view returns (uint256) {
        return _getLogarithmVaultStorage().accRequestedWithdrawAssets;
    }

    /// @dev The accumulated underlying asset amount processed for the normal withdraw requests.
    function processedWithdrawAssets() public view returns (uint256) {
        return _getLogarithmVaultStorage().processedWithdrawAssets;
    }

    /// @dev The accumulated underlying asset amount requested to withdraw by the prioritized users.
    function prioritizedAccRequestedWithdrawAssets() public view returns (uint256) {
        return _getLogarithmVaultStorage().prioritizedAccRequestedWithdrawAssets;
    }

    /// @dev The accumulated underlying asset amount processed for the prioritized withdraw requests.
    function prioritizedProcessedWithdrawAssets() public view returns (uint256) {
        return _getLogarithmVaultStorage().prioritizedProcessedWithdrawAssets;
    }

    /// @dev Returns the state of a withdraw request for the withdrawKey.
    function withdrawRequests(bytes32 withdrawKey) public view returns (WithdrawRequest memory) {
        return _getLogarithmVaultStorage().withdrawRequests[withdrawKey];
    }

    /// @dev Returns a nonce of a user that are reserved to generate the next withdraw key.
    function nonces(address user) public view returns (uint256) {
        return _getLogarithmVaultStorage().nonces[user];
    }

    /// @notice The address of security manager who is responsible for pausing/unpausing vault.
    function securityManager() public view returns (address) {
        return _getLogarithmVaultStorage().securityManager;
    }

    /// @notice When this vault is shutdown, only withdrawals are available. It can't be reverted.
    function isShutdown() public view returns (bool) {
        return _getLogarithmVaultStorage().shutdown;
    }
}<|MERGE_RESOLUTION|>--- conflicted
+++ resolved
@@ -411,15 +411,9 @@
 
         uint256 sharesToRedeem = _convertToShares(assetsToWithdraw, Math.Rounding.Ceil);
         uint256 sharesToRequest = shares - sharesToRedeem;
-<<<<<<< HEAD
 
         if (cost > 0) IStrategy(strategy()).reserveExecutionCost(cost);
 
-=======
-
-        if (cost > 0) IStrategy(strategy()).reserveExecutionCost(cost);
-
->>>>>>> 38d8c652
         if (assetsToWithdraw > 0) _withdraw(_msgSender(), receiver, owner, assetsToWithdraw, sharesToRedeem);
 
         if (assetsToRequest > 0) {
