// SPDX-License-Identifier: AGPL-3.0-only
pragma solidity ^0.8.0;

import {IPositionManager} from "src/position/IPositionManager.sol";

interface IBasisStrategy {
    function utilizedAssets() external view returns (uint256);

    function afterAdjustPosition(IPositionManager.AdjustPositionPayload calldata responseParams) external;

    function oracle() external view returns (address);
    function vault() external view returns (address);
    function asset() external view returns (address);
    function product() external view returns (address);
    function positionManager() external view returns (address);
<<<<<<< HEAD
    function stop() external;
    function pause() external;
    function unpause() external;
=======

    function processAssetsToWithdraw() external;
>>>>>>> 3a78a6ef
}<|MERGE_RESOLUTION|>--- conflicted
+++ resolved
@@ -5,20 +5,14 @@
 
 interface IBasisStrategy {
     function utilizedAssets() external view returns (uint256);
-
     function afterAdjustPosition(IPositionManager.AdjustPositionPayload calldata responseParams) external;
-
     function oracle() external view returns (address);
     function vault() external view returns (address);
     function asset() external view returns (address);
     function product() external view returns (address);
     function positionManager() external view returns (address);
-<<<<<<< HEAD
     function stop() external;
     function pause() external;
     function unpause() external;
-=======
-
     function processAssetsToWithdraw() external;
->>>>>>> 3a78a6ef
 }