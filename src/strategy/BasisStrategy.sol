--- conflicted
+++ resolved
@@ -314,18 +314,11 @@
         uint256 pendingDeutilization_ = _pendingDeutilization(
             InternalPendingDeutilization({
                 positionManager: _positionManager,
-<<<<<<< HEAD
                 asset: asset(),
                 product: product(),
                 totalSupply: $.vault.totalSupply(),
-                processingRebalanceDown: processingRebalanceDown()
-=======
-                asset: _asset,
-                product: _product,
-                totalSupply: totalSupply,
-                processingRebalanceDown: _processingRebalanceDown,
+                processingRebalanceDown: processingRebalanceDown(),
                 paused: paused()
->>>>>>> 86265be0
             })
         );
 
