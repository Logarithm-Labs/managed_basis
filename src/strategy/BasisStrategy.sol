// SPDX-License-Identifier: AGPL-3.0-only
pragma solidity ^0.8.0;

import {Initializable} from "@openzeppelin/contracts-upgradeable/proxy/utils/Initializable.sol";
import {OwnableUpgradeable} from "@openzeppelin/contracts-upgradeable/access/OwnableUpgradeable.sol";
import {Math} from "@openzeppelin/contracts/utils/math/Math.sol";
import {SafeERC20} from "@openzeppelin/contracts/token/ERC20/utils/SafeERC20.sol";
import {SafeCast} from "@openzeppelin/contracts/utils/math/SafeCast.sol";

import {IERC20} from "@openzeppelin/contracts/token/ERC20/IERC20.sol";
import {AutomationCompatibleInterface} from "src/externals/chainlink/interfaces/AutomationCompatibleInterface.sol";
import {IUniswapV3Pool} from "src/externals/uniswap/interfaces/IUniswapV3Pool.sol";
import {IPositionManager} from "src/position/IPositionManager.sol";
import {IBasisStrategy} from "src/strategy/IBasisStrategy.sol";
import {ILogarithmVault} from "src/vault/ILogarithmVault.sol";
import {IOracle} from "src/oracle/IOracle.sol";
import {IStrategyConfig} from "src/strategy/IStrategyConfig.sol";

import {InchAggregatorV6Logic} from "src/libraries/inch/InchAggregatorV6Logic.sol";
import {ManualSwapLogic} from "src/libraries/uniswap/ManualSwapLogic.sol";
import {Constants} from "src/libraries/utils/Constants.sol";
import {Errors} from "src/libraries/utils/Errors.sol";

/// @title A basis strategy
/// @author Logarithm Labs
contract BasisStrategy is Initializable, OwnableUpgradeable, IBasisStrategy, AutomationCompatibleInterface {
    using Math for uint256;
    using SafeERC20 for IERC20;
    using SafeCast for uint256;

    /*//////////////////////////////////////////////////////////////
                                ENUMS   
    //////////////////////////////////////////////////////////////*/

    enum SwapType {
        MANUAL,
        INCH_V6
    }

    enum StrategyStatus {
        IDLE,
        KEEPING,
        UTILIZING,
        DEUTILIZING,
        PAUSE
    }

    struct InternalPendingDeutilization {
        IPositionManager positionManager;
        address asset;
        address product;
        uint256 totalSupply;
        bool processingRebalanceDown;
    }

    struct InternalCheckUpkeepResult {
        // emergency rebalance down when idle assets not enough
        uint256 emergencyDeutilizationAmount;
        // rebalance down by using idle assets
        uint256 deltaCollateralToIncrease;
        // clear processingRebalanceDown storage in case oracle fluctuated
        bool clearProcessingRebalanceDown;
        // none-zero means re-hedge
        int256 hedgeDeviationInTokens;
        // position manager is in need of keeping
        bool positionManagerNeedKeep;
        // process pendingDecreaseCollateral
        bool processPendingDecreaseCollateral;
        // rebalance up by decreasing collateral
        uint256 deltaCollateralToDecrease;
    }

    /*//////////////////////////////////////////////////////////////
                        NAMESPACED STORAGE LAYOUT
    //////////////////////////////////////////////////////////////*/

    /// @custom:storage-location erc7201:logarithm.storage.BasisStrategy
    struct BasisStrategyStorage {
        // addresses
        IERC20 product;
        IERC20 asset;
        ILogarithmVault vault;
        IPositionManager positionManager;
        IOracle oracle;
        address operator;
        address config;
        // leverage state
        uint256 targetLeverage;
        uint256 minLeverage;
        uint256 maxLeverage;
        uint256 safeMarginLeverage;
        // pending state
        uint256 pendingDeutilizedAssets;
        uint256 pendingDecreaseCollateral;
        // status state
        StrategyStatus strategyStatus;
        bool processingRebalanceDown;
        // manual swap state
        mapping(address => bool) isSwapPool;
        address[] productToAssetSwapPath;
        address[] assetToProductSwapPath;
        // adjust position
        IPositionManager.AdjustPositionPayload requestParams;
    }

    // keccak256(abi.encode(uint256(keccak256("logarithm.storage.BasisStrategy")) - 1)) & ~bytes32(uint256(0xff))
    bytes32 private constant BasisStrategyStorageLocation =
        0x3176332e209c21f110843843692adc742ac2f78c16c19930ebc0f9f8747e5200;

    function _getBasisStrategyStorage() private pure returns (BasisStrategyStorage storage $) {
        assembly {
            $.slot := BasisStrategyStorageLocation
        }
    }

    /*//////////////////////////////////////////////////////////////
                                EVENTS
    //////////////////////////////////////////////////////////////*/

    event Utilize(address indexed caller, uint256 assetDelta, uint256 productDelta);

    event Deutilize(address indexed caller, uint256 productDelta, uint256 assetDelta);
<<<<<<< HEAD

    event UpdateStrategyStatus(StrategyStatus status);
=======
>>>>>>> dfed0378

    event AfterAdjustPosition(uint256 sizeDeltaInTokens, uint256 collateralDeltaAmount, bool isIncrease);

    /*//////////////////////////////////////////////////////////////
                            MODIFIERS
    //////////////////////////////////////////////////////////////*/

    modifier onlyPositionManager() {
        if (msg.sender != address(_getBasisStrategyStorage().positionManager)) {
            revert Errors.CallerNotPositionManager();
        }
        _;
    }

    modifier onlyOperator() {
        if (msg.sender != _getBasisStrategyStorage().operator) {
            revert Errors.CallerNotOperator();
        }
        _;
    }

    /*//////////////////////////////////////////////////////////////
                        INITIALIZATION
    //////////////////////////////////////////////////////////////*/

    function initialize(
        address _config,
        address _product,
        address _vault,
        address _oracle,
        address _operator,
        uint256 _targetLeverage,
        uint256 _minLeverage,
        uint256 _maxLeverage,
        uint256 _safeMarginLeverage,
        address[] calldata _assetToProductSwapPath
    ) external initializer {
        __Ownable_init(msg.sender);

        address _asset = ILogarithmVault(_vault).asset();

        // validation oracle
        if (
            _config == address(0) || IOracle(_oracle).getAssetPrice(_asset) == 0
                || IOracle(_oracle).getAssetPrice(_product) == 0
        ) revert();

        BasisStrategyStorage storage $ = _getBasisStrategyStorage();

        $.product = IERC20(_product);
        $.asset = IERC20(_asset);
        $.vault = ILogarithmVault(_vault);
        $.oracle = IOracle(_oracle);
        $.operator = _operator;
        $.config = _config;

        _setManualSwapPath(_assetToProductSwapPath, _asset, _product);
        _setLeverages(_targetLeverage, _minLeverage, _maxLeverage, _safeMarginLeverage);
    }

    function _setManualSwapPath(address[] calldata _assetToProductSwapPath, address _asset, address _product) private {
        BasisStrategyStorage storage $ = _getBasisStrategyStorage();
        uint256 length = _assetToProductSwapPath.length;
        if (length % 2 == 0 || _assetToProductSwapPath[0] != _asset || _assetToProductSwapPath[length - 1] != _product)
        {
            // length should be odd
            // the first element should be asset
            // the last element should be product
            revert();
        }

        address[] memory _productToAssetSwapPath = new address[](length);
        for (uint256 i; i < length; i++) {
            _productToAssetSwapPath[i] = _assetToProductSwapPath[length - i - 1];
            if (i % 2 != 0) {
                // odd index element of path should be swap pool address
                address pool = _assetToProductSwapPath[i];
                address tokenIn = _assetToProductSwapPath[i - 1];
                address tokenOut = _assetToProductSwapPath[i + 1];
                address token0 = IUniswapV3Pool(pool).token0();
                address token1 = IUniswapV3Pool(pool).token1();
                if ((tokenIn != token0 || tokenOut != token1) && (tokenOut != token0 || tokenIn != token1)) {
                    revert();
                }
                $.isSwapPool[pool] = true;
            }
        }
        $.assetToProductSwapPath = _assetToProductSwapPath;
        $.productToAssetSwapPath = _productToAssetSwapPath;
    }

    function _setLeverages(
        uint256 _targetLeverage,
        uint256 _minLeverage,
        uint256 _maxLeverage,
        uint256 _safeMarginLeverage
    ) private {
        BasisStrategyStorage storage $ = _getBasisStrategyStorage();

        if (_targetLeverage == 0) revert();
        $.targetLeverage = _targetLeverage;
        if (_minLeverage >= _targetLeverage) revert();
        $.minLeverage = _minLeverage;
        if (_maxLeverage <= _targetLeverage) revert();
        $.maxLeverage = _maxLeverage;
        if (_safeMarginLeverage <= _maxLeverage) revert();
        $.safeMarginLeverage = _safeMarginLeverage;
    }

    /*//////////////////////////////////////////////////////////////
                        ADMIN FUNCTIONS   
    //////////////////////////////////////////////////////////////*/

    function setPositionManager(address _positionManager) external onlyOwner {
        if (_positionManager == address(0)) {
            revert Errors.ZeroAddress();
        }
        _getBasisStrategyStorage().positionManager = IPositionManager(_positionManager);
    }

    function setOperator(address _operator) external onlyOwner {
        if (_operator == address(0)) {
            revert Errors.ZeroAddress();
        }
        _getBasisStrategyStorage().operator = _operator;
    }

    function setLeverages(
        uint256 _targetLeverage,
        uint256 _minLeverage,
        uint256 _maxLeverage,
        uint256 _safeMarginLeverage
    ) external onlyOwner {
        _setLeverages(_targetLeverage, _minLeverage, _maxLeverage, _safeMarginLeverage);
    }

    function unpause() external onlyOwner {
        // callable only when status is KEEPING
        require(_getBasisStrategyStorage().strategyStatus == StrategyStatus.KEEPING);
        _getBasisStrategyStorage().strategyStatus = StrategyStatus.IDLE;
    }

    /*//////////////////////////////////////////////////////////////
                            UTILIZE/DEUTILZE   
    //////////////////////////////////////////////////////////////*/

    /// @dev utilize asset
    ///
    /// @param amount is the asset value to be utilized
    /// @param swapType is the swap type of inch or manual
    /// @param swapData is the data used in inch
    function utilize(uint256 amount, SwapType swapType, bytes calldata swapData) external virtual onlyOperator {
        BasisStrategyStorage storage $ = _getBasisStrategyStorage();

        StrategyStatus strategyStatus_ = $.strategyStatus;

        // can only utilize when the strategy status is IDLE
        if (strategyStatus_ != StrategyStatus.IDLE) {
            revert Errors.InvalidStrategyStatus(uint8(strategyStatus_));
        }

        ILogarithmVault _vault = $.vault;
        uint256 idleAssets = _vault.idleAssets();
        uint256 totalSupply = _vault.totalSupply();
        address _asset = address($.asset);
        uint256 _targetLeverage = $.targetLeverage;
        bool _processingRebalanceDown = $.processingRebalanceDown;

        uint256 pendingUtilization =
            _pendingUtilization(totalSupply, idleAssets, _targetLeverage, _processingRebalanceDown);
        if (pendingUtilization == 0) {
            revert Errors.ZeroPendingUtilization();
        }

        amount = amount > pendingUtilization ? pendingUtilization : amount;

        // can only utilize when amount is positive
        if (amount == 0) {
            revert Errors.ZeroAmountUtilization();
        }

        uint256 amountOut;
        IERC20(_asset).safeTransferFrom(address(_vault), address(this), amount);
        if (swapType == SwapType.INCH_V6) {
            bool success;
            (amountOut, success) = InchAggregatorV6Logic.executeSwap(amount, _asset, address($.product), true, swapData);
            if (!success) {
                revert Errors.SwapFailed();
            }
        } else if (swapType == SwapType.MANUAL) {
            amountOut = ManualSwapLogic.swap(amount, $.assetToProductSwapPath);
        } else {
            // TODO: fallback swap
            revert Errors.UnsupportedSwapType();
        }

        uint256 pendingIncreaseCollateral_ =
            _pendingIncreaseCollateral(idleAssets, _targetLeverage, _processingRebalanceDown);
        uint256 collateralDeltaAmount = pendingIncreaseCollateral_.mulDiv(amount, pendingUtilization);
        // (uint256 min,) = $.positionManager.increaseCollateralMinMax();
        if (!_adjustPosition(amountOut, collateralDeltaAmount, true)) {
            revert Errors.ZeroAmountUtilization();
        } else {
            $.strategyStatus = StrategyStatus.UTILIZING;
            emit Utilize(msg.sender, amount, amountOut);
        }
    }

    /// @dev deutilize product
    ///
    /// @param amount is the product value to be deutilized
    /// @param swapType is the swap type of inch or manual
    /// @param swapData is the data used in inch
    function deutilize(uint256 amount, SwapType swapType, bytes calldata swapData) external onlyOperator {
        BasisStrategyStorage storage $ = _getBasisStrategyStorage();

        StrategyStatus strategyStatus_ = $.strategyStatus;

        // can only deutilize when the strategy status is IDLE
        if (strategyStatus_ != StrategyStatus.IDLE) {
            revert Errors.InvalidStrategyStatus(uint8(strategyStatus_));
        }

        bool _processingRebalanceDown = $.processingRebalanceDown;
        ILogarithmVault _vault = $.vault;
        IPositionManager _positionManager = $.positionManager;
        address _asset = address($.asset);
        address _product = address($.product);
        uint256 totalSupply = _vault.totalSupply();

        uint256 pendingDeutilization_ = _pendingDeutilization(
            InternalPendingDeutilization({
                positionManager: _positionManager,
                asset: _asset,
                product: _product,
                totalSupply: totalSupply,
                processingRebalanceDown: _processingRebalanceDown
            })
        );

        // pendingDeutilization keeps changing according to the oracle price
        // so need to check the deviation
        (bool exceedsThreshold, int256 deutilizationDeviation) =
            _checkDeviation(pendingDeutilization_, amount, config().deutilizationThreshold());
        bool isFullDeutilizing = !exceedsThreshold || deutilizationDeviation < 0;
        if (exceedsThreshold && deutilizationDeviation < 0) {
            // cap amount only when it is bigger than pendingDeutilization as beyond of threshold
            amount = pendingDeutilization_;
        }

        (uint256 min, uint256 max) = _positionManager.decreaseSizeMinMax();
        amount = _clamp(min, amount, max);

        // can only deutilize when amount is positive
        if (amount == 0) {
            revert Errors.ZeroAmountUtilization();
        }

        uint256 amountOut;
        if (swapType == SwapType.INCH_V6) {
            bool success;
            (amountOut, success) = InchAggregatorV6Logic.executeSwap(amount, _asset, _product, false, swapData);
            if (!success) {
                revert Errors.SwapFailed();
            }
        } else if (swapType == SwapType.MANUAL) {
            amountOut = ManualSwapLogic.swap(amount, $.productToAssetSwapPath);
        } else {
            // TODO: fallback swap
            revert Errors.UnsupportedSwapType();
        }

        $.pendingDeutilizedAssets = amountOut;

        uint256 collateralDeltaAmount;
        uint256 sizeDeltaInTokens = amount;
        if (!_processingRebalanceDown) {
            (, uint256 absoluteThreshold) = pendingDeutilization_.trySub(min);
            if (isFullDeutilizing || amount > absoluteThreshold) {
                if (totalSupply == 0) {
                    // in case of redeeming all by users, close hedge position
                    sizeDeltaInTokens = type(uint256).max;
                    collateralDeltaAmount = type(uint256).max;
                    $.pendingDecreaseCollateral = 0;
                } else {
                    (min, max) = _positionManager.decreaseCollateralMinMax();
                    int256 totalPendingWithdraw = $.vault.totalPendingWithdraw();
                    uint256 pendingWithdraw = totalPendingWithdraw > 0 ? uint256(totalPendingWithdraw) : 0;
                    collateralDeltaAmount = _clamp(min, pendingWithdraw, max);
                    $.pendingDecreaseCollateral = pendingWithdraw - collateralDeltaAmount;
                }
            } else {
                // when partial deutilizing
                uint256 positionNetBalance = _positionManager.positionNetBalance();
                uint256 _pendingDecreaseCollateral = $.pendingDecreaseCollateral;
                if (_pendingDecreaseCollateral > 0) {
                    (, positionNetBalance) = positionNetBalance.trySub(_pendingDecreaseCollateral);
                }
                uint256 positionSizeInTokens = _positionManager.positionSizeInTokens();
                uint256 collateralDeltaToDecrease = positionNetBalance.mulDiv(amount, positionSizeInTokens);
                collateralDeltaToDecrease += _pendingDecreaseCollateral;
                uint256 limitDecreaseCollateral = _positionManager.limitDecreaseCollateral();
                if (collateralDeltaToDecrease < limitDecreaseCollateral) {
                    $.pendingDecreaseCollateral = collateralDeltaToDecrease;
                } else {
                    collateralDeltaAmount = collateralDeltaToDecrease;
                }
            }
        }

        // the return value of this operation should be true, due to above checks
        _adjustPosition(sizeDeltaInTokens, collateralDeltaAmount, false);

        $.strategyStatus = StrategyStatus.DEUTILIZING;

        emit Deutilize(msg.sender, amount, amountOut);
    }

    /*//////////////////////////////////////////////////////////////
                            KEEPER LOGIC   
    //////////////////////////////////////////////////////////////*/

    /// @notice anyone can call this to process
    /// asset balance of this contract for the pending withdrawals
    /// Note: has effect only when idle
    function processAssetsToWithdraw() public {
        BasisStrategyStorage storage $ = _getBasisStrategyStorage();
        if ($.strategyStatus == StrategyStatus.IDLE) {
            _processAssetsToWithdraw(address($.asset), $.vault);
        }
    }

    /// @inheritdoc AutomationCompatibleInterface
    function checkUpkeep(bytes memory) public view returns (bool upkeepNeeded, bytes memory performData) {
        InternalCheckUpkeepResult memory result = _checkUpkeep();

        upkeepNeeded = result.emergencyDeutilizationAmount > 0 || result.deltaCollateralToIncrease > 0
            || result.clearProcessingRebalanceDown || result.hedgeDeviationInTokens != 0 || result.positionManagerNeedKeep
            || result.processPendingDecreaseCollateral || result.deltaCollateralToDecrease > 0;

        performData = abi.encode(
            result.emergencyDeutilizationAmount,
            result.deltaCollateralToIncrease,
            result.clearProcessingRebalanceDown,
            result.hedgeDeviationInTokens,
            result.positionManagerNeedKeep,
            result.processPendingDecreaseCollateral,
            result.deltaCollateralToDecrease
        );

        return (upkeepNeeded, performData);
    }

    /// @inheritdoc AutomationCompatibleInterface
    function performUpkeep(bytes calldata /*performData*/ ) external {
        BasisStrategyStorage storage $ = _getBasisStrategyStorage();

        InternalCheckUpkeepResult memory result = _checkUpkeep();

        $.strategyStatus = StrategyStatus.KEEPING;

        if (result.emergencyDeutilizationAmount > 0) {
            $.pendingDecreaseCollateral = 0;
            if (_adjustPosition(result.emergencyDeutilizationAmount, 0, false)) {
                $.processingRebalanceDown = true;
                uint256 amountOut = ManualSwapLogic.swap(result.emergencyDeutilizationAmount, $.productToAssetSwapPath);
                $.pendingDeutilizedAssets = amountOut;
            } else {
                $.strategyStatus = StrategyStatus.IDLE;
            }
        } else if (result.deltaCollateralToIncrease > 0) {
            $.pendingDecreaseCollateral = 0;
            $.processingRebalanceDown = true;
            uint256 idleAssets = $.vault.idleAssets();
            if (
                !_adjustPosition(
                    0,
                    idleAssets < result.deltaCollateralToIncrease ? idleAssets : result.deltaCollateralToIncrease,
                    true
                )
            ) $.strategyStatus = StrategyStatus.IDLE;
        } else if (result.clearProcessingRebalanceDown) {
            $.processingRebalanceDown = false;
            $.strategyStatus = StrategyStatus.IDLE;
        } else if (result.hedgeDeviationInTokens != 0) {
            if (result.hedgeDeviationInTokens > 0) {
                if (!_adjustPosition(uint256(result.hedgeDeviationInTokens), 0, false)) {
                    $.strategyStatus = StrategyStatus.IDLE;
                }
            } else {
                if (!_adjustPosition(uint256(-result.hedgeDeviationInTokens), 0, true)) {
                    $.strategyStatus = StrategyStatus.IDLE;
                }
            }
        } else if (result.positionManagerNeedKeep) {
            $.positionManager.keep();
        } else if (result.processPendingDecreaseCollateral) {
            if (!_adjustPosition(0, $.pendingDecreaseCollateral, false)) {
                $.strategyStatus = StrategyStatus.IDLE;
            }
        } else if (result.deltaCollateralToDecrease > 0) {
            if (!_adjustPosition(0, result.deltaCollateralToDecrease, false)) {
                $.strategyStatus = StrategyStatus.IDLE;
            }
        }
    }

    /*//////////////////////////////////////////////////////////////
                            MANUAL SWAP
    //////////////////////////////////////////////////////////////*/

    function uniswapV3SwapCallback(int256 amount0Delta, int256 amount1Delta, bytes calldata data) external {
        require(amount0Delta > 0 || amount1Delta > 0); // swaps entirely within 0-liquidity regions are not supported
        if (data.length != 96) {
            revert Errors.InvalidCallback();
        }
        _verifyCallback();
        (address tokenIn,, address payer) = abi.decode(data, (address, address, address));
        uint256 amountToPay = amount0Delta > 0 ? uint256(amount0Delta) : uint256(amount1Delta);
        if (payer == address(this)) {
            IERC20(tokenIn).safeTransfer(msg.sender, amountToPay);
        } else {
            IERC20(tokenIn).safeTransferFrom(payer, msg.sender, amountToPay);
        }
    }

    function _verifyCallback() internal view {
        BasisStrategyStorage storage $ = _getBasisStrategyStorage();
        if (!$.isSwapPool[msg.sender]) {
            revert Errors.InvalidCallback();
        }
    }

    // callback function dispatcher
    function afterAdjustPosition(IPositionManager.AdjustPositionPayload calldata params) external onlyPositionManager {
        BasisStrategyStorage storage $ = _getBasisStrategyStorage();

        StrategyStatus status = $.strategyStatus;

        if (status == StrategyStatus.IDLE) {
            revert Errors.InvalidCallback();
        }

        bool shouldPause;
        if (params.isIncrease) {
            shouldPause = _afterIncreasePosition(params);
        } else {
            shouldPause = _afterDecreasePosition(params);
        }

        delete $.requestParams;

        $.strategyStatus = shouldPause ? StrategyStatus.PAUSE : StrategyStatus.IDLE;
<<<<<<< HEAD

        emit UpdateStrategyStatus(StrategyStatus.IDLE);
=======
>>>>>>> dfed0378

        emit AfterAdjustPosition(params.sizeDeltaInTokens, params.collateralDeltaAmount, params.isIncrease);
    }

    function pendingUtilizations()
        public
        view
        returns (uint256 pendingUtilizationInAsset, uint256 pendingDeutilizationInProduct)
    {
        (bool upkeepNeeded,) = checkUpkeep("");
        if (upkeepNeeded) return (0, 0);

        BasisStrategyStorage storage $ = _getBasisStrategyStorage();

        // when strategy is in processing, return 0
        // so that operator doesn't need to take care of status
        if ($.strategyStatus != StrategyStatus.IDLE) {
            return (0, 0);
        }

        ILogarithmVault _vault = $.vault;
        IPositionManager _positionManager = $.positionManager;
        uint256 totalSupply = _vault.totalSupply();
        address _asset = address($.asset);
        address _product = address($.product);
        uint256 idleAssets = _vault.idleAssets();
        bool _processingRebalanceDown = $.processingRebalanceDown;
        pendingUtilizationInAsset =
            _pendingUtilization(totalSupply, idleAssets, $.targetLeverage, _processingRebalanceDown);
        pendingDeutilizationInProduct = _pendingDeutilization(
            InternalPendingDeutilization({
                positionManager: _positionManager,
                asset: _asset,
                product: _product,
                totalSupply: totalSupply,
                processingRebalanceDown: _processingRebalanceDown
            })
        );

        (uint256 increaseSizeMin,) = _positionManager.increaseSizeMinMax();
        (uint256 decreaseSizeMin,) = _positionManager.decreaseSizeMinMax();

        uint256 pendingUtilizationInProduct = $.oracle.convertTokenAmount(_asset, _product, pendingUtilizationInAsset);
        if (pendingUtilizationInProduct < increaseSizeMin) pendingUtilizationInAsset = 0;
        if (pendingDeutilizationInProduct < decreaseSizeMin) pendingDeutilizationInProduct = 0;

        return (pendingUtilizationInAsset, pendingDeutilizationInProduct);
    }

    /// @dev return assets that are utilized across spot and hedge
    function utilizedAssets() public view returns (uint256) {
        BasisStrategyStorage storage $ = _getBasisStrategyStorage();
        address _product = address($.product);
        uint256 productBalance = IERC20(_product).balanceOf(address(this));
        uint256 productValueInAssets = $.oracle.convertTokenAmount(_product, $.vault.asset(), productBalance);
        return productValueInAssets + $.positionManager.positionNetBalance();
    }

    /*//////////////////////////////////////////////////////////////
                           PRIVATE FUNCTIONS
    //////////////////////////////////////////////////////////////*/

    function _adjustPosition(uint256 sizeDeltaInTokens, uint256 collateralDeltaAmount, bool isIncrease)
        internal
        virtual
        returns (bool)
    {
        BasisStrategyStorage storage $ = _getBasisStrategyStorage();

        if (sizeDeltaInTokens > 0) {
            uint256 min;
            uint256 max;
            if (isIncrease) (min, max) = $.positionManager.increaseSizeMinMax();
            else (min, max) = $.positionManager.decreaseSizeMinMax();

            sizeDeltaInTokens = _clamp(min, sizeDeltaInTokens, max);
        }

        if (collateralDeltaAmount > 0) {
            uint256 min;
            uint256 max;
            if (isIncrease) (min, max) = $.positionManager.increaseCollateralMinMax();
            else (min, max) = $.positionManager.decreaseCollateralMinMax();
            collateralDeltaAmount = _clamp(min, collateralDeltaAmount, max);
        }

        if (isIncrease && collateralDeltaAmount > 0) {
            $.asset.safeTransferFrom(address($.vault), address($.positionManager), collateralDeltaAmount);
        }

        if (collateralDeltaAmount > 0 || sizeDeltaInTokens > 0) {
            IPositionManager.AdjustPositionPayload memory requestParams = IPositionManager.AdjustPositionPayload({
                sizeDeltaInTokens: sizeDeltaInTokens,
                collateralDeltaAmount: collateralDeltaAmount,
                isIncrease: isIncrease
            });
            $.requestParams = requestParams;
            $.positionManager.adjustPosition(requestParams);
            return true;
        } else {
            return false;
        }
    }

    function _checkUpkeep() private view returns (InternalCheckUpkeepResult memory result) {
        BasisStrategyStorage storage $ = _getBasisStrategyStorage();

        if ($.strategyStatus != StrategyStatus.IDLE) {
            return result;
        }

        ILogarithmVault _vault = $.vault;
        IPositionManager _positionManager = $.positionManager;

        uint256 currentLeverage = _positionManager.currentLeverage();
        bool _processingRebalanceDown = $.processingRebalanceDown;
        uint256 _maxLeverage = $.maxLeverage;
        uint256 _targetLeverage = $.targetLeverage;

        (bool rebalanceUpNeeded, bool rebalanceDownNeeded, bool deleverageNeeded) =
            _checkRebalance(currentLeverage, $.minLeverage, _maxLeverage, $.safeMarginLeverage);

        // rebalanceDownNeeded becomes true if currentLeverage is not near to target
        // when processingRebalanceDown is true
        // even though current leverage is smaller than max
        if (!rebalanceDownNeeded && _processingRebalanceDown) {
            (, rebalanceDownNeeded) =
                _checkNeedRebalance(currentLeverage, _targetLeverage, config().rebalanceDeviationThreshold());
        }

        if (rebalanceDownNeeded) {
            uint256 idleAssets = _vault.idleAssets();
            (uint256 minIncreaseCollateral,) = _positionManager.increaseCollateralMinMax();
            result.deltaCollateralToIncrease = _calculateDeltaCollateralForRebalance(
                _positionManager.positionNetBalance(), currentLeverage, _targetLeverage
            );
            if (result.deltaCollateralToIncrease < minIncreaseCollateral) {
                result.deltaCollateralToIncrease = minIncreaseCollateral;
            }

            // deutilize when idle assets are not enough to increase collateral
            // and when processingRebalanceDown is true
            // and when deleverageNeeded is false
            if (
                !deleverageNeeded && _processingRebalanceDown && (idleAssets == 0 || idleAssets < minIncreaseCollateral)
            ) {
                result.deltaCollateralToIncrease = 0;
                return result;
            }

            // emergency deutilize when idleAssets are not enough to increase collateral
            // in case currentLeverage is bigger than safeMarginLeverage
            if (deleverageNeeded && (result.deltaCollateralToIncrease > idleAssets)) {
                (, uint256 deltaLeverage) = currentLeverage.trySub(_maxLeverage);
                result.emergencyDeutilizationAmount =
                    _positionManager.positionSizeInTokens().mulDiv(deltaLeverage, currentLeverage);
                (uint256 min, uint256 max) = _positionManager.decreaseSizeMinMax();
                // @issue amount can be 0 because of clamping that breaks emergency rebalance down
                result.emergencyDeutilizationAmount = _clamp(min, result.emergencyDeutilizationAmount, max);
            }
            return result;
        }

        if (!rebalanceDownNeeded && _processingRebalanceDown) {
            result.clearProcessingRebalanceDown = true;
            return result;
        }

        result.hedgeDeviationInTokens =
            _checkHedgeDeviation(_positionManager, address($.product), config().hedgeDeviationThreshold());
        if (result.hedgeDeviationInTokens != 0) {
            return result;
        }

        result.positionManagerNeedKeep = _positionManager.needKeep();
        if (result.positionManagerNeedKeep) {
            return result;
        }

        (uint256 minDecreaseCollateral,) = _positionManager.decreaseCollateralMinMax();
        if (minDecreaseCollateral != 0 && $.pendingDecreaseCollateral >= minDecreaseCollateral) {
            uint256 pendingDeutilization_ = _pendingDeutilization(
                InternalPendingDeutilization({
                    positionManager: _positionManager,
                    asset: address($.asset),
                    product: address($.product),
                    totalSupply: _vault.totalSupply(),
                    processingRebalanceDown: false
                })
            );
            (uint256 min, uint256 max) = _positionManager.decreaseSizeMinMax();
            pendingDeutilization_ = _clamp(min, pendingDeutilization_, max);
            if (pendingDeutilization_ == 0) {
                result.processPendingDecreaseCollateral = true;
                return result;
            }
        }

        if (rebalanceUpNeeded) {
            result.deltaCollateralToDecrease = _calculateDeltaCollateralForRebalance(
                _positionManager.positionNetBalance(), currentLeverage, _targetLeverage
            );
            uint256 limitDecreaseCollateral = _positionManager.limitDecreaseCollateral();
            if (result.deltaCollateralToDecrease < limitDecreaseCollateral) {
                result.deltaCollateralToDecrease = 0;
            }
        }

        return result;
    }

    function _afterIncreasePosition(IPositionManager.AdjustPositionPayload calldata responseParams)
        private
        returns (bool shouldPause)
    {
        BasisStrategyStorage storage $ = _getBasisStrategyStorage();
        IPositionManager.AdjustPositionPayload memory requestParams = $.requestParams;
        uint256 _responseDeviationThreshold = config().responseDeviationThreshold();

        if (requestParams.sizeDeltaInTokens > 0) {
            (bool exceedsThreshold, int256 sizeDeviation) = _checkDeviation(
                responseParams.sizeDeltaInTokens, requestParams.sizeDeltaInTokens, _responseDeviationThreshold
            );
            if (exceedsThreshold) {
                shouldPause = true;
                if (sizeDeviation < 0) {
                    // revert spot to make hedge size the same as spot
                    uint256 amountOut = ManualSwapLogic.swap(uint256(-sizeDeviation), $.productToAssetSwapPath);
                    IERC20($.asset).safeTransfer(address($.vault), amountOut);
                }
            }
        }

        if (requestParams.collateralDeltaAmount > 0) {
            (bool exceedsThreshold, int256 collateralDeviation) = _checkDeviation(
                responseParams.collateralDeltaAmount, requestParams.collateralDeltaAmount, _responseDeviationThreshold
            );
            if (exceedsThreshold) {
                shouldPause = true;
                if (collateralDeviation < 0) {
                    IERC20($.asset).safeTransferFrom(
                        address($.positionManager), address($.vault), uint256(-collateralDeviation)
                    );
                }
            }

            (, bool rebalanceDownNeeded) = _checkNeedRebalance(
                $.positionManager.currentLeverage(), $.targetLeverage, config().rebalanceDeviationThreshold()
            );
            // only when rebalance was started, we need to check
            $.processingRebalanceDown = $.processingRebalanceDown && rebalanceDownNeeded;
        }
    }

    function _afterDecreasePosition(IPositionManager.AdjustPositionPayload calldata responseParams)
        private
        returns (bool shouldPause)
    {
        BasisStrategyStorage storage $ = _getBasisStrategyStorage();
        IPositionManager.AdjustPositionPayload memory requestParams = $.requestParams;
        bool _processingRebalanceDown = $.processingRebalanceDown;
        ILogarithmVault _vault = $.vault;
        IERC20 _asset = $.asset;

        if (requestParams.sizeDeltaInTokens == type(uint256).max) {
            // when closing hedge
            requestParams.sizeDeltaInTokens = responseParams.sizeDeltaInTokens;
            requestParams.collateralDeltaAmount = responseParams.collateralDeltaAmount;
        }

        uint256 _responseDeviationThreshold = config().responseDeviationThreshold();

        if (requestParams.sizeDeltaInTokens > 0) {
            uint256 _pendingDeutilizedAssets = $.pendingDeutilizedAssets;
            delete $.pendingDeutilizedAssets;
            (bool exceedsThreshold, int256 sizeDeviation) = _checkDeviation(
                responseParams.sizeDeltaInTokens, requestParams.sizeDeltaInTokens, _responseDeviationThreshold
            );
            if (exceedsThreshold) {
                shouldPause = true;
                if (sizeDeviation < 0) {
                    uint256 sizeDeviationAbs = uint256(-sizeDeviation);
                    uint256 assetsToBeReverted;
                    if (sizeDeviationAbs == requestParams.sizeDeltaInTokens) {
                        assetsToBeReverted = _pendingDeutilizedAssets;
                    } else {
                        assetsToBeReverted =
                            _pendingDeutilizedAssets.mulDiv(sizeDeviationAbs, requestParams.sizeDeltaInTokens);
                    }
                    if (assetsToBeReverted > 0) {
                        ManualSwapLogic.swap(assetsToBeReverted, $.assetToProductSwapPath);
                    }
                }
            }

            (, bool rebalanceDownNeeded) = _checkNeedRebalance(
                $.positionManager.currentLeverage(), $.targetLeverage, config().rebalanceDeviationThreshold()
            );
            // only when rebalance was started, we need to check
            $.processingRebalanceDown = _processingRebalanceDown && rebalanceDownNeeded;
        }

        if (requestParams.collateralDeltaAmount > 0) {
            (bool exceedsThreshold,) = _checkDeviation(
                responseParams.collateralDeltaAmount, requestParams.collateralDeltaAmount, _responseDeviationThreshold
            );
            shouldPause = exceedsThreshold;
        }

        if (responseParams.collateralDeltaAmount > 0) {
            // the case when deutilizing for withdrawals and rebalancing Up
            (, $.pendingDecreaseCollateral) = $.pendingDecreaseCollateral.trySub(responseParams.collateralDeltaAmount);
            _asset.safeTransferFrom(address($.positionManager), address(this), responseParams.collateralDeltaAmount);
        }
        // process withdraw request
        _processAssetsToWithdraw(address(_asset), _vault);
    }

    /// @dev process assetsToWithdraw for the withdraw requests
    function _processAssetsToWithdraw(address _asset, ILogarithmVault _vault) private {
        uint256 assetsToWithdraw = IERC20(_asset).balanceOf(address(this));
        if (assetsToWithdraw == 0) return;
        IERC20(_asset).safeTransfer(address(_vault), assetsToWithdraw);
        _vault.processPendingWithdrawRequests();
    }

    function _pendingUtilization(
        uint256 totalSupply,
        uint256 idleAssets,
        uint256 _targetLeverage,
        bool _processingRebalanceDown
    ) public pure returns (uint256) {
        // don't use utilze function when rebalancing or when totalSupply is zero
        if (totalSupply == 0 || _processingRebalanceDown) {
            return 0;
        } else {
            return idleAssets.mulDiv(_targetLeverage, Constants.FLOAT_PRECISION + _targetLeverage);
        }
    }

    function _pendingIncreaseCollateral(uint256 idleAssets, uint256 _targetLeverage, bool _processingRebalanceDown)
        private
        pure
        returns (uint256)
    {
        return _processingRebalanceDown
            ? idleAssets
            : idleAssets.mulDiv(Constants.FLOAT_PRECISION, Constants.FLOAT_PRECISION + _targetLeverage, Math.Rounding.Ceil);
    }

    function _pendingDeutilization(InternalPendingDeutilization memory params) private view returns (uint256) {
        BasisStrategyStorage storage $ = _getBasisStrategyStorage();

        uint256 productBalance = IERC20(params.product).balanceOf(address(this));
        if (params.totalSupply == 0) return productBalance;

        uint256 positionSizeInTokens = params.positionManager.positionSizeInTokens();
        uint256 positionSizeInAssets = $.oracle.convertTokenAmount(params.product, params.asset, positionSizeInTokens);
        uint256 positionNetBalance = params.positionManager.positionNetBalance();
        if (positionSizeInAssets == 0 || positionNetBalance == 0) return 0;

        int256 totalPendingWithdraw = $.vault.totalPendingWithdraw();
        uint256 deutilization;
        if (params.processingRebalanceDown) {
            // for rebalance
            uint256 currentLeverage = params.positionManager.currentLeverage();
            uint256 _targetLeverage = $.targetLeverage;
            if (currentLeverage > _targetLeverage) {
                // calculate deutilization product
                // when totalPendingWithdraw is enough big to prevent increasing collateral
                uint256 deltaLeverage = currentLeverage - _targetLeverage;
                deutilization = positionSizeInTokens.mulDiv(deltaLeverage, currentLeverage);
                uint256 deutilizationInAsset = $.oracle.convertTokenAmount(params.product, params.asset, deutilization);
                uint256 totalPendingWithdrawAbs = totalPendingWithdraw < 0 ? 0 : uint256(totalPendingWithdraw);

                // when totalPendingWithdraw is not enough big to prevent increasing collateral
                if (totalPendingWithdrawAbs < deutilizationInAsset) {
                    uint256 num = deltaLeverage + _targetLeverage.mulDiv(totalPendingWithdrawAbs, positionNetBalance);
                    uint256 den = currentLeverage + _targetLeverage.mulDiv(positionSizeInAssets, positionNetBalance);
                    deutilization = positionSizeInTokens.mulDiv(num, den);
                }
            }
        } else {
            if (totalPendingWithdraw <= 0) return 0;

            uint256 totalPendingWithdrawAbs = uint256(totalPendingWithdraw);
            uint256 _pendingDecreaseCollateral = $.pendingDecreaseCollateral;
            if (
                _pendingDecreaseCollateral > totalPendingWithdrawAbs
                    || _pendingDecreaseCollateral >= (positionSizeInAssets + positionNetBalance)
            ) {
                return 0;
            }

            deutilization = positionSizeInTokens.mulDiv(
                totalPendingWithdrawAbs - _pendingDecreaseCollateral,
                positionSizeInAssets + positionNetBalance - _pendingDecreaseCollateral
            );
        }

        deutilization = deutilization > productBalance ? productBalance : deutilization;

        return deutilization;
    }

    function _clamp(uint256 min, uint256 value, uint256 max) internal pure returns (uint256 result) {
        result = value < min ? 0 : (value > max ? max : value);
    }

    /// @dev should be called under the condition that denominator != 0
    /// Note: check if response of position adjustment is in allowed deviation
    function _checkDeviation(uint256 numerator, uint256 denominator, uint256 deviationThreshold)
        internal
        pure
        returns (bool exceedsThreshold, int256 deviation)
    {
        deviation = numerator.toInt256() - denominator.toInt256();
        exceedsThreshold = (deviation < 0 ? uint256(-deviation) : uint256(deviation)).mulDiv(
            Constants.FLOAT_PRECISION, denominator
        ) > deviationThreshold;
        return (exceedsThreshold, deviation);
    }

    /// @dev check if current leverage is not near to the target leverage
    function _checkNeedRebalance(
        uint256 _currentLeverage,
        uint256 _targetLeverage,
        uint256 _rebalanceDeviationThreshold
    ) internal pure returns (bool rebalanceUpNeeded, bool rebalanceDownNeeded) {
        (bool exceedsThreshold, int256 leverageDeviation) =
            _checkDeviation(_currentLeverage, _targetLeverage, _rebalanceDeviationThreshold);
        if (exceedsThreshold) {
            rebalanceUpNeeded = leverageDeviation < 0;
            rebalanceDownNeeded = !rebalanceUpNeeded;
        }
        return (rebalanceUpNeeded, rebalanceDownNeeded);
    }

    /// @dev check if current leverage is out of the min and max leverage
    function _checkRebalance(
        uint256 currentLeverage,
        uint256 _minLeverage,
        uint256 _maxLeverage,
        uint256 _safeMarginLeverage
    ) internal pure returns (bool rebalanceUpNeeded, bool rebalanceDownNeeded, bool deleverageNeeded) {
        if (currentLeverage > _maxLeverage) {
            rebalanceDownNeeded = true;
            if (currentLeverage > _safeMarginLeverage) {
                deleverageNeeded = true;
            }
        }

        if (currentLeverage != 0 && currentLeverage < _minLeverage) {
            rebalanceUpNeeded = true;
        }
    }

    /// @param _positionManager IPositionManager
    /// @param _product address
    /// @param _hedgeDeviationThreshold uint256
    ///
    /// @return hedge deviation of int type
    function _checkHedgeDeviation(IPositionManager _positionManager, address _product, uint256 _hedgeDeviationThreshold)
        internal
        view
        returns (int256)
    {
        uint256 spotExposure = IERC20(_product).balanceOf(address(this));
        uint256 hedgeExposure = _positionManager.positionSizeInTokens();
        if (spotExposure == 0) {
            if (hedgeExposure == 0) {
                return 0;
            } else {
                return hedgeExposure.toInt256();
            }
        }
        (bool exceedsThreshold, int256 hedgeDeviationInTokens) =
            _checkDeviation(hedgeExposure, spotExposure, _hedgeDeviationThreshold);
        if (exceedsThreshold) {
            if (hedgeDeviationInTokens > 0) {
                (uint256 min, uint256 max) = _positionManager.decreaseSizeMinMax();
                return int256(_clamp(min, uint256(hedgeDeviationInTokens), max));
            } else {
                (uint256 min, uint256 max) = _positionManager.increaseSizeMinMax();
                return -int256(_clamp(min, uint256(-hedgeDeviationInTokens), max));
            }
        }
        return 0;
    }

    /// @dev collateral adjustment for rebalancing
    /// currentLeverage = notional / collateral
    /// notional = currentLeverage * collateral
    /// targetLeverage = notional / targetCollateral
    /// targetCollateral = notional / targetLeverage
    /// targetCollateral = collateral * currentLeverage  / targetLeverage
    function _calculateDeltaCollateralForRebalance(
        uint256 positionNetBalance,
        uint256 _currentLeverage,
        uint256 _targetLeverage
    ) internal pure returns (uint256) {
        uint256 targetCollateral = positionNetBalance.mulDiv(_currentLeverage, _targetLeverage);
        uint256 deltaCollateral;
        if (_currentLeverage > _targetLeverage) {
            deltaCollateral = targetCollateral - positionNetBalance;
        } else {
            deltaCollateral = positionNetBalance - targetCollateral;
        }
        return deltaCollateral;
    }

    /*//////////////////////////////////////////////////////////////
                        STORAGE GETTERS
    //////////////////////////////////////////////////////////////*/

    function vault() public view returns (address) {
        return address(_getBasisStrategyStorage().vault);
    }

    function positionManager() public view returns (address) {
        return address(_getBasisStrategyStorage().positionManager);
    }

    function oracle() public view returns (address) {
        return address(_getBasisStrategyStorage().oracle);
    }

    function operator() public view returns (address) {
        return _getBasisStrategyStorage().operator;
    }

    function asset() public view returns (address) {
        return address(_getBasisStrategyStorage().asset);
    }

    function product() public view returns (address) {
        return address(_getBasisStrategyStorage().product);
    }

    function config() public view returns (IStrategyConfig) {
        return IStrategyConfig(_getBasisStrategyStorage().config);
    }

    function strategyStatus() public view returns (StrategyStatus) {
        return _getBasisStrategyStorage().strategyStatus;
    }

    function pendingIncreaseCollateral() public view returns (uint256) {
        BasisStrategyStorage storage $ = _getBasisStrategyStorage();
        return _pendingIncreaseCollateral($.vault.idleAssets(), $.targetLeverage, $.processingRebalanceDown);
    }

    function pendingDecreaseCollateral() public view returns (uint256) {
        return _getBasisStrategyStorage().pendingDecreaseCollateral;
    }

    function processingRebalance() public view returns (bool) {
        return _getBasisStrategyStorage().processingRebalanceDown;
    }
}<|MERGE_RESOLUTION|>--- conflicted
+++ resolved
@@ -120,11 +120,6 @@
     event Utilize(address indexed caller, uint256 assetDelta, uint256 productDelta);
 
     event Deutilize(address indexed caller, uint256 productDelta, uint256 assetDelta);
-<<<<<<< HEAD
-
-    event UpdateStrategyStatus(StrategyStatus status);
-=======
->>>>>>> dfed0378
 
     event AfterAdjustPosition(uint256 sizeDeltaInTokens, uint256 collateralDeltaAmount, bool isIncrease);
 
@@ -578,11 +573,6 @@
         delete $.requestParams;
 
         $.strategyStatus = shouldPause ? StrategyStatus.PAUSE : StrategyStatus.IDLE;
-<<<<<<< HEAD
-
-        emit UpdateStrategyStatus(StrategyStatus.IDLE);
-=======
->>>>>>> dfed0378
 
         emit AfterAdjustPosition(params.sizeDeltaInTokens, params.collateralDeltaAmount, params.isIncrease);
     }
