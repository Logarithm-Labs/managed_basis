// SPDX-License-Identifier: AGPL-3.0-only
pragma solidity ^0.8.0;

import {Initializable} from "@openzeppelin/contracts-upgradeable/proxy/utils/Initializable.sol";
import {OwnableUpgradeable} from "@openzeppelin/contracts-upgradeable/access/OwnableUpgradeable.sol";
import {PausableUpgradeable} from "@openzeppelin/contracts-upgradeable/utils/PausableUpgradeable.sol";
import {Math} from "@openzeppelin/contracts/utils/math/Math.sol";
import {SafeERC20} from "@openzeppelin/contracts/token/ERC20/utils/SafeERC20.sol";
import {SafeCast} from "@openzeppelin/contracts/utils/math/SafeCast.sol";

import {IERC20} from "@openzeppelin/contracts/token/ERC20/IERC20.sol";
import {AutomationCompatibleInterface} from "src/externals/chainlink/interfaces/AutomationCompatibleInterface.sol";
import {ISpotManager} from "src/spot/ISpotManager.sol";
import {IPositionManager} from "src/position/IPositionManager.sol";
import {IBasisStrategy} from "src/strategy/IBasisStrategy.sol";
import {ILogarithmVault} from "src/vault/ILogarithmVault.sol";
import {IOracle} from "src/oracle/IOracle.sol";
import {IStrategyConfig} from "src/strategy/IStrategyConfig.sol";

import {Constants} from "src/libraries/utils/Constants.sol";
import {Errors} from "src/libraries/utils/Errors.sol";

/// @title A basis strategy
/// @author Logarithm Labs
contract BasisStrategy is
    Initializable,
    PausableUpgradeable,
    OwnableUpgradeable,
    IBasisStrategy,
    AutomationCompatibleInterface
{
    using Math for uint256;
    using SafeERC20 for IERC20;
    using SafeCast for uint256;

    /*//////////////////////////////////////////////////////////////
                                ENUMS   
    //////////////////////////////////////////////////////////////*/

    enum StrategyStatus {
        IDLE,
        KEEPING,
        UTILIZING,
        PARTIAL_DEUTILIZING,
        FULL_DEUTILIZING
    }

    struct InternalPendingDeutilization {
        IPositionManager positionManager;
        address asset;
        address product;
        uint256 totalSupply;
        bool processingRebalanceDown;
    }

    struct InternalCheckUpkeepResult {
        // emergency rebalance down when idle assets not enough
        uint256 emergencyDeutilizationAmount;
        // rebalance down by using idle assets
        uint256 deltaCollateralToIncrease;
        // clear processingRebalanceDown storage in case oracle fluctuated
        bool clearProcessingRebalanceDown;
        // none-zero means re-hedge
        int256 hedgeDeviationInTokens;
        // position manager is in need of keeping
        bool positionManagerNeedKeep;
        // process pendingDecreaseCollateral
        bool processPendingDecreaseCollateral;
        // rebalance up by decreasing collateral
        uint256 deltaCollateralToDecrease;
    }

    /*//////////////////////////////////////////////////////////////
                        NAMESPACED STORAGE LAYOUT
    //////////////////////////////////////////////////////////////*/

    /// @custom:storage-location erc7201:logarithm.storage.BasisStrategy
    struct BasisStrategyStorage {
        // addresses
        IERC20 product;
        IERC20 asset;
        ILogarithmVault vault;
        ISpotManager spotManager;
        IPositionManager positionManager;
        IOracle oracle;
        address operator;
        address config;
        // leverage state
        uint256 targetLeverage;
        uint256 minLeverage;
        uint256 maxLeverage;
        uint256 safeMarginLeverage;
        // pending state
        uint256 pendingDeutilizedAssets;
        uint256 pendingDecreaseCollateral;
        // status state
        StrategyStatus strategyStatus;
        bool processingRebalanceDown;
        // adjust position
        IPositionManager.AdjustPositionPayload requestParams;
    }

    // keccak256(abi.encode(uint256(keccak256("logarithm.storage.BasisStrategy")) - 1)) & ~bytes32(uint256(0xff))
    bytes32 private constant BasisStrategyStorageLocation =
        0x3176332e209c21f110843843692adc742ac2f78c16c19930ebc0f9f8747e5200;

    function _getBasisStrategyStorage() private pure returns (BasisStrategyStorage storage $) {
        assembly {
            $.slot := BasisStrategyStorageLocation
        }
    }

    /*//////////////////////////////////////////////////////////////
                                EVENTS
    //////////////////////////////////////////////////////////////*/

    event Utilize(address indexed caller, uint256 assetDelta, uint256 productDelta);

    event Deutilize(address indexed caller, uint256 productDelta, uint256 assetDelta);

    event AfterAdjustPosition(uint256 sizeDeltaInTokens, uint256 collateralDeltaAmount, bool isIncrease);

    /*//////////////////////////////////////////////////////////////
                            MODIFIERS
    //////////////////////////////////////////////////////////////*/

    modifier authCaller(address authorized) {
        if (_msgSender() != authorized) {
            revert Errors.CallerNotAuthorized(authorized, _msgSender());
        }
        _;
    }

    modifier onlyOwnerOrVault() {
        if (_msgSender() != owner() && _msgSender() != vault()) {
            revert Errors.CallerNotOwnerOrVault();
        }
        _;
    }

    /*//////////////////////////////////////////////////////////////
                        INITIALIZATION
    //////////////////////////////////////////////////////////////*/

    function initialize(
        address _config,
        address _product,
        address _vault,
        address _oracle,
        address _operator,
        uint256 _targetLeverage,
        uint256 _minLeverage,
        uint256 _maxLeverage,
        uint256 _safeMarginLeverage
    ) external initializer {
        __Ownable_init(_msgSender());

        address _asset = ILogarithmVault(_vault).asset();

        // validation oracle
        if (
            _config == address(0) || IOracle(_oracle).getAssetPrice(_asset) == 0
                || IOracle(_oracle).getAssetPrice(_product) == 0
        ) revert();

        BasisStrategyStorage storage $ = _getBasisStrategyStorage();

        $.product = IERC20(_product);
        $.asset = IERC20(_asset);
        $.vault = ILogarithmVault(_vault);
        $.oracle = IOracle(_oracle);
        $.operator = _operator;
        $.config = _config;

        _setLeverages(_targetLeverage, _minLeverage, _maxLeverage, _safeMarginLeverage);
    }

    function _setLeverages(
        uint256 _targetLeverage,
        uint256 _minLeverage,
        uint256 _maxLeverage,
        uint256 _safeMarginLeverage
    ) private {
        BasisStrategyStorage storage $ = _getBasisStrategyStorage();

        if (_targetLeverage == 0) revert();
        $.targetLeverage = _targetLeverage;
        if (_minLeverage >= _targetLeverage) revert();
        $.minLeverage = _minLeverage;
        if (_maxLeverage <= _targetLeverage) revert();
        $.maxLeverage = _maxLeverage;
        if (_safeMarginLeverage <= _maxLeverage) revert();
        $.safeMarginLeverage = _safeMarginLeverage;
    }

    /*//////////////////////////////////////////////////////////////
                        ADMIN FUNCTIONS   
    //////////////////////////////////////////////////////////////*/

    function setSpotManager(address _spotManager) external onlyOwner {
        if (_spotManager == address(0)) {
            revert Errors.ZeroAddress();
        }
        _getBasisStrategyStorage().spotManager = ISpotManager(_spotManager);
    }

    function setPositionManager(address _positionManager) external onlyOwner {
        if (_positionManager == address(0)) {
            revert Errors.ZeroAddress();
        }
        _getBasisStrategyStorage().positionManager = IPositionManager(_positionManager);
    }

    function setOperator(address _operator) external onlyOwner {
        if (_operator == address(0)) {
            revert Errors.ZeroAddress();
        }
        _getBasisStrategyStorage().operator = _operator;
    }

    function setLeverages(
        uint256 _targetLeverage,
        uint256 _minLeverage,
        uint256 _maxLeverage,
        uint256 _safeMarginLeverage
    ) external onlyOwner {
        _setLeverages(_targetLeverage, _minLeverage, _maxLeverage, _safeMarginLeverage);
    }

    function pause() external onlyOwnerOrVault whenNotPaused {
        _pause();
    }

    function unpause() external onlyOwnerOrVault whenPaused {
        _unpause();
    }

    function stop() external onlyOwnerOrVault whenNotPaused {
        BasisStrategyStorage storage $ = _getBasisStrategyStorage();
        delete $.pendingDecreaseCollateral;
        delete $.pendingDeutilizedAssets;
        delete $.processingRebalanceDown;
        $.strategyStatus = StrategyStatus.FULL_DEUTILIZING;
        ISpotManager _spotManager = $.spotManager;
        _spotManager.sell(_spotManager.exposure(), ISpotManager.SwapType.MANUAL, "");
        _pause();
    }

    /*//////////////////////////////////////////////////////////////
                            UTILIZE/DEUTILZE   
    //////////////////////////////////////////////////////////////*/

    /// @dev utilize asset
    ///
    /// @param amount is the asset value to be utilized
    /// @param swapType is the swap type of inch or manual
    /// @param swapData is the data used in inch
    function utilize(uint256 amount, ISpotManager.SwapType swapType, bytes calldata swapData)
        external
        virtual
        authCaller(operator())
    {
        BasisStrategyStorage storage $ = _getBasisStrategyStorage();

        StrategyStatus strategyStatus_ = $.strategyStatus;

        // can only utilize when the strategy status is IDLE
        if (strategyStatus_ != StrategyStatus.IDLE) {
            revert Errors.InvalidStrategyStatus(uint8(strategyStatus_));
        }
        $.strategyStatus = StrategyStatus.UTILIZING;

        ILogarithmVault _vault = $.vault;
        uint256 pendingUtilization = _pendingUtilization(
            _vault.totalSupply(), _vault.idleAssets(), targetLeverage(), processingRebalanceDown(), paused()
        );
        if (pendingUtilization == 0) {
            revert Errors.ZeroPendingUtilization();
        }

        amount = amount > pendingUtilization ? pendingUtilization : amount;

        // can only utilize when amount is positive
        if (amount == 0) {
            revert Errors.ZeroAmountUtilization();
        }

        ISpotManager _spotManager = $.spotManager;
        IERC20(asset()).safeTransferFrom(address(_vault), address(_spotManager), amount);
        _spotManager.buy(amount, swapType, swapData);
    }

    /// @dev deutilize product
    ///
    /// @param amount is the product value to be deutilized
    /// @param swapType is the swap type of inch or manual
    /// @param swapData is the data used in inch
    function deutilize(uint256 amount, ISpotManager.SwapType swapType, bytes calldata swapData)
        external
        authCaller(operator())
    {
        BasisStrategyStorage storage $ = _getBasisStrategyStorage();

        StrategyStatus strategyStatus_ = $.strategyStatus;

        // can only deutilize when the strategy status is IDLE
        if (strategyStatus_ != StrategyStatus.IDLE) {
            revert Errors.InvalidStrategyStatus(uint8(strategyStatus_));
        }

        IPositionManager _positionManager = $.positionManager;

        uint256 pendingDeutilization_ = _pendingDeutilization(
            InternalPendingDeutilization({
                positionManager: _positionManager,
                asset: asset(),
                product: product(),
                totalSupply: $.vault.totalSupply(),
                processingRebalanceDown: processingRebalanceDown()
            })
        );

        // cap amount by pendingDeutilization
        // btw pendingDeutilization keeps changing according to the oracle price
        // so cap it only when amount is bigger than it over threshold
        (bool exceedsThreshold, int256 deutilizationDeviation) =
            _checkDeviation(pendingDeutilization_, amount, config().deutilizationThreshold());
        if (exceedsThreshold && deutilizationDeviation < 0) {
            amount = pendingDeutilization_;
        }

        // check if amount is in the possible adjustment range
        (uint256 min, uint256 max) = _positionManager.decreaseSizeMinMax();
        amount = _clamp(min, amount, max);

        // can only deutilize when amount is positive
        if (amount == 0) {
            revert Errors.ZeroAmountUtilization();
        }

        // check if full or partial deutilizing
        // if remaining deutiliization is smaller than min size
        // treat it as full
        (, uint256 absoluteThreshold) = pendingDeutilization_.trySub(min);
        if (!exceedsThreshold || deutilizationDeviation < 0 || amount >= absoluteThreshold) {
            $.strategyStatus = StrategyStatus.FULL_DEUTILIZING;
        } else {
            $.strategyStatus = StrategyStatus.PARTIAL_DEUTILIZING;
        }

        $.spotManager.sell(amount, swapType, swapData);
    }

    /*//////////////////////////////////////////////////////////////
                            KEEPER LOGIC   
    //////////////////////////////////////////////////////////////*/

    /// @notice anyone can call this to process
    /// asset balance of this contract for the pending withdrawals
    /// Note: has effect only when idle
    function processAssetsToWithdraw() public {
        BasisStrategyStorage storage $ = _getBasisStrategyStorage();
        if ($.strategyStatus == StrategyStatus.IDLE) {
            _processAssetsToWithdraw(address($.asset));
        }
    }

    /// @inheritdoc AutomationCompatibleInterface
    function checkUpkeep(bytes memory) public view returns (bool upkeepNeeded, bytes memory performData) {
        InternalCheckUpkeepResult memory result = _checkUpkeep();

        upkeepNeeded = result.emergencyDeutilizationAmount > 0 || result.deltaCollateralToIncrease > 0
            || result.clearProcessingRebalanceDown || result.hedgeDeviationInTokens != 0 || result.positionManagerNeedKeep
            || result.processPendingDecreaseCollateral || result.deltaCollateralToDecrease > 0;

        performData = abi.encode(
            result.emergencyDeutilizationAmount,
            result.deltaCollateralToIncrease,
            result.clearProcessingRebalanceDown,
            result.hedgeDeviationInTokens,
            result.positionManagerNeedKeep,
            result.processPendingDecreaseCollateral,
            result.deltaCollateralToDecrease
        );

        return (upkeepNeeded, performData);
    }

    /// @inheritdoc AutomationCompatibleInterface
    function performUpkeep(bytes calldata /*performData*/ ) external {
        BasisStrategyStorage storage $ = _getBasisStrategyStorage();

        InternalCheckUpkeepResult memory result = _checkUpkeep();

        $.strategyStatus = StrategyStatus.KEEPING;

        if (result.emergencyDeutilizationAmount > 0) {
            $.pendingDecreaseCollateral = 0;
            $.processingRebalanceDown = true;
            $.spotManager.sell(result.emergencyDeutilizationAmount, ISpotManager.SwapType.MANUAL, "");
        } else if (result.deltaCollateralToIncrease > 0) {
            $.pendingDecreaseCollateral = 0;
            $.processingRebalanceDown = true;
            uint256 idleAssets = $.vault.idleAssets();
            if (
                !_adjustPosition(
                    0,
                    idleAssets < result.deltaCollateralToIncrease ? idleAssets : result.deltaCollateralToIncrease,
                    true
                )
            ) $.strategyStatus = StrategyStatus.IDLE;
        } else if (result.clearProcessingRebalanceDown) {
            $.processingRebalanceDown = false;
            $.strategyStatus = StrategyStatus.IDLE;
        } else if (result.hedgeDeviationInTokens != 0) {
            if (result.hedgeDeviationInTokens > 0) {
                if (!_adjustPosition(uint256(result.hedgeDeviationInTokens), 0, false)) {
                    $.strategyStatus = StrategyStatus.IDLE;
                }
            } else {
                if (!_adjustPosition(uint256(-result.hedgeDeviationInTokens), 0, true)) {
                    $.strategyStatus = StrategyStatus.IDLE;
                }
            }
        } else if (result.positionManagerNeedKeep) {
            $.positionManager.keep();
        } else if (result.processPendingDecreaseCollateral) {
            if (!_adjustPosition(0, $.pendingDecreaseCollateral, false)) {
                $.strategyStatus = StrategyStatus.IDLE;
            }
        } else if (result.deltaCollateralToDecrease > 0) {
            if (!_adjustPosition(0, result.deltaCollateralToDecrease, false)) {
                $.strategyStatus = StrategyStatus.IDLE;
            }
        }
    }

    /*//////////////////////////////////////////////////////////////
                               CALLBACKS
    //////////////////////////////////////////////////////////////*/

    function spotBuyCallback(uint256 assetDelta, uint256 productDelta) external authCaller(spotManager()) {
        BasisStrategyStorage storage $ = _getBasisStrategyStorage();
        if (strategyStatus() == StrategyStatus.UTILIZING) {
            if (productDelta == 0) {
                // fail to buy product
                $.asset.safeTransferFrom(_msgSender(), vault(), assetDelta);
                $.strategyStatus = StrategyStatus.IDLE;
            } else {
                uint256 collateralDeltaAmount =
                    assetDelta.mulDiv(Constants.FLOAT_PRECISION, targetLeverage(), Math.Rounding.Ceil);
                if (!_adjustPosition(productDelta, collateralDeltaAmount, true)) {
                    ISpotManager(_msgSender()).sell(productDelta, ISpotManager.SwapType.MANUAL, "");
                } else {
                    emit Utilize(_msgSender(), assetDelta, productDelta);
                }
            }
        } else {
            // reverting of deutilizing
            $.strategyStatus = StrategyStatus.IDLE;
        }
    }

    function spotSellCallback(uint256 assetDelta, uint256 productDelta) external authCaller(spotManager()) {
        BasisStrategyStorage storage $ = _getBasisStrategyStorage();
        StrategyStatus status = strategyStatus();
        if (status == StrategyStatus.UTILIZING || status == StrategyStatus.IDLE) {
            // revert utilizing
            $.asset.safeTransferFrom(_msgSender(), vault(), assetDelta);
            $.strategyStatus = StrategyStatus.IDLE;
        } else {
            if (assetDelta == 0) {
                // fail to sell product
                $.strategyStatus = StrategyStatus.IDLE;
            } else {
                // collect derived assets
                $.asset.safeTransferFrom(_msgSender(), address(this), assetDelta);
                $.pendingDeutilizedAssets = assetDelta;

                uint256 collateralDeltaAmount;
                uint256 sizeDeltaInTokens = productDelta;
                if (!processingRebalanceDown()) {
                    if ($.vault.totalSupply() == 0 || ISpotManager(_msgSender()).exposure() == 0) {
                        // in case of redeeming all by users,
                        // or selling out all product
                        // close hedge position
                        sizeDeltaInTokens = type(uint256).max;
                        collateralDeltaAmount = type(uint256).max;
                        $.pendingDecreaseCollateral = 0;
                    } else if (status == StrategyStatus.FULL_DEUTILIZING) {
                        (uint256 min, uint256 max) = $.positionManager.decreaseCollateralMinMax();
                        uint256 pendingWithdraw = assetsToDeutilize();
                        collateralDeltaAmount = min > pendingWithdraw ? min : pendingWithdraw;
                        $.pendingDecreaseCollateral = 0;
                    } else {
                        // when partial deutilizing
                        IPositionManager _positionManager = $.positionManager;
                        uint256 positionNetBalance = _positionManager.positionNetBalance();
                        uint256 _pendingDecreaseCollateral = $.pendingDecreaseCollateral;
                        if (_pendingDecreaseCollateral > 0) {
                            (, positionNetBalance) = positionNetBalance.trySub(_pendingDecreaseCollateral);
                        }
                        uint256 positionSizeInTokens = _positionManager.positionSizeInTokens();
                        uint256 collateralDeltaToDecrease =
                            positionNetBalance.mulDiv(productDelta, positionSizeInTokens);
                        collateralDeltaToDecrease += _pendingDecreaseCollateral;
                        uint256 limitDecreaseCollateral = _positionManager.limitDecreaseCollateral();
                        if (collateralDeltaToDecrease < limitDecreaseCollateral) {
                            $.pendingDecreaseCollateral = collateralDeltaToDecrease;
                        } else {
                            collateralDeltaAmount = collateralDeltaToDecrease;
                        }
                    }
                }

                // the return value of this operation should be true
                // because size checks are already done in calling deutilize
                _adjustPosition(sizeDeltaInTokens, collateralDeltaAmount, false);

                emit Deutilize(_msgSender(), productDelta, assetDelta);
            }
        }
    }

    // callback function dispatcher
    function afterAdjustPosition(IPositionManager.AdjustPositionPayload calldata params)
        external
        authCaller(positionManager())
    {
        BasisStrategyStorage storage $ = _getBasisStrategyStorage();

        if (strategyStatus() == StrategyStatus.IDLE) {
            revert Errors.InvalidCallback();
        }
        $.strategyStatus = StrategyStatus.IDLE;

        bool shouldPause;
        if (params.isIncrease) {
            shouldPause = _afterIncreasePosition(params);
        } else {
            shouldPause = _afterDecreasePosition(params);
        }

        delete $.requestParams;

        if (shouldPause) {
            _pause();
        }

        emit AfterAdjustPosition(params.sizeDeltaInTokens, params.collateralDeltaAmount, params.isIncrease);
    }

    function pendingUtilizations()
        public
        view
        returns (uint256 pendingUtilizationInAsset, uint256 pendingDeutilizationInProduct)
    {
        (bool upkeepNeeded,) = checkUpkeep("");
        if (upkeepNeeded) return (0, 0);

        BasisStrategyStorage storage $ = _getBasisStrategyStorage();

        // when strategy is in processing, return 0
        // so that operator doesn't need to take care of status
        if ($.strategyStatus != StrategyStatus.IDLE) {
            return (0, 0);
        }

        ILogarithmVault _vault = $.vault;
        IPositionManager _positionManager = $.positionManager;
        uint256 totalSupply = _vault.totalSupply();
        address _asset = address($.asset);
        address _product = address($.product);
        uint256 idleAssets = _vault.idleAssets();
        bool _processingRebalanceDown = $.processingRebalanceDown;
        pendingUtilizationInAsset =
            _pendingUtilization(totalSupply, idleAssets, $.targetLeverage, _processingRebalanceDown, paused());
        pendingDeutilizationInProduct = _pendingDeutilization(
            InternalPendingDeutilization({
                positionManager: _positionManager,
                asset: _asset,
                product: _product,
                totalSupply: totalSupply,
                processingRebalanceDown: _processingRebalanceDown
            })
        );

        (uint256 increaseSizeMin,) = _positionManager.increaseSizeMinMax();
        (uint256 decreaseSizeMin,) = _positionManager.decreaseSizeMinMax();

        uint256 pendingUtilizationInProduct = $.oracle.convertTokenAmount(_asset, _product, pendingUtilizationInAsset);
        if (pendingUtilizationInProduct < increaseSizeMin) pendingUtilizationInAsset = 0;
        if (pendingDeutilizationInProduct < decreaseSizeMin) pendingDeutilizationInProduct = 0;

        return (pendingUtilizationInAsset, pendingDeutilizationInProduct);
    }

    /// @dev return assets that are utilized across spot and hedge
    function utilizedAssets() public view returns (uint256) {
        BasisStrategyStorage storage $ = _getBasisStrategyStorage();
        uint256 productBalance = $.spotManager.exposure();
        uint256 productValueInAssets = $.oracle.convertTokenAmount(product(), asset(), productBalance);
        return productValueInAssets + $.positionManager.positionNetBalance() + assetsToWithdraw();
    }

    /// @dev Assets that are pending to process withdraw requests.
    function assetsToWithdraw() public view returns (uint256) {
        return IERC20(asset()).balanceOf(address(this));
    }

    function assetsToDeutilize() public view returns (uint256) {
        BasisStrategyStorage storage $ = _getBasisStrategyStorage();
        (, uint256 assets) = $.vault.totalPendingWithdraw().trySub(assetsToWithdraw());
        return assets;
    }

    /*//////////////////////////////////////////////////////////////
                           PRIVATE FUNCTIONS
    //////////////////////////////////////////////////////////////*/

    function _adjustPosition(uint256 sizeDeltaInTokens, uint256 collateralDeltaAmount, bool isIncrease)
        internal
        virtual
        returns (bool)
    {
        BasisStrategyStorage storage $ = _getBasisStrategyStorage();

        if (sizeDeltaInTokens > 0) {
            uint256 min;
            uint256 max;
            if (isIncrease) (min, max) = $.positionManager.increaseSizeMinMax();
            else (min, max) = $.positionManager.decreaseSizeMinMax();

            sizeDeltaInTokens = _clamp(min, sizeDeltaInTokens, max);
        }

        if (collateralDeltaAmount > 0) {
            uint256 min;
            uint256 max;
            if (isIncrease) (min, max) = $.positionManager.increaseCollateralMinMax();
            else (min, max) = $.positionManager.decreaseCollateralMinMax();
            collateralDeltaAmount = _clamp(min, collateralDeltaAmount, max);
        }

        if (isIncrease && collateralDeltaAmount > 0) {
            $.asset.safeTransferFrom(address($.vault), address($.positionManager), collateralDeltaAmount);
        }

        if (collateralDeltaAmount > 0 || sizeDeltaInTokens > 0) {
            IPositionManager.AdjustPositionPayload memory requestParams = IPositionManager.AdjustPositionPayload({
                sizeDeltaInTokens: sizeDeltaInTokens,
                collateralDeltaAmount: collateralDeltaAmount,
                isIncrease: isIncrease
            });
            $.requestParams = requestParams;
            $.positionManager.adjustPosition(requestParams);
            return true;
        } else {
            return false;
        }
    }

    function _checkUpkeep() private view returns (InternalCheckUpkeepResult memory result) {
        BasisStrategyStorage storage $ = _getBasisStrategyStorage();

        if ($.strategyStatus != StrategyStatus.IDLE) {
            return result;
        }

        ILogarithmVault _vault = $.vault;
        IPositionManager _positionManager = $.positionManager;

        uint256 currentLeverage = _positionManager.currentLeverage();
        bool _processingRebalanceDown = $.processingRebalanceDown;
        uint256 _maxLeverage = $.maxLeverage;
        uint256 _targetLeverage = $.targetLeverage;

        (bool rebalanceUpNeeded, bool rebalanceDownNeeded, bool deleverageNeeded) =
            _checkRebalance(currentLeverage, $.minLeverage, _maxLeverage, $.safeMarginLeverage);

        // rebalanceDownNeeded becomes true if currentLeverage is not near to target
        // when processingRebalanceDown is true
        // even though current leverage is smaller than max
        if (!rebalanceDownNeeded && _processingRebalanceDown) {
            (, rebalanceDownNeeded) =
                _checkNeedRebalance(currentLeverage, _targetLeverage, config().rebalanceDeviationThreshold());
        }

        if (rebalanceDownNeeded) {
            uint256 idleAssets = _vault.idleAssets();
            (uint256 minIncreaseCollateral,) = _positionManager.increaseCollateralMinMax();
            result.deltaCollateralToIncrease = _calculateDeltaCollateralForRebalance(
                _positionManager.positionNetBalance(), currentLeverage, _targetLeverage
            );
            if (result.deltaCollateralToIncrease < minIncreaseCollateral) {
                result.deltaCollateralToIncrease = minIncreaseCollateral;
            }

            // deutilize when idle assets are not enough to increase collateral
            // and when processingRebalanceDown is true
            // and when deleverageNeeded is false
            if (
                !deleverageNeeded && _processingRebalanceDown && (idleAssets == 0 || idleAssets < minIncreaseCollateral)
            ) {
                result.deltaCollateralToIncrease = 0;
                return result;
            }

            // emergency deutilize when idleAssets are not enough to increase collateral
            // in case currentLeverage is bigger than safeMarginLeverage
            if (deleverageNeeded && (result.deltaCollateralToIncrease > idleAssets)) {
                (, uint256 deltaLeverage) = currentLeverage.trySub(_maxLeverage);
                result.emergencyDeutilizationAmount =
                    _positionManager.positionSizeInTokens().mulDiv(deltaLeverage, currentLeverage);
                (uint256 min, uint256 max) = _positionManager.decreaseSizeMinMax();
                // @issue amount can be 0 because of clamping that breaks emergency rebalance down
                result.emergencyDeutilizationAmount = _clamp(min, result.emergencyDeutilizationAmount, max);
            }
            return result;
        }

        if (!rebalanceDownNeeded && _processingRebalanceDown) {
            result.clearProcessingRebalanceDown = true;
            return result;
        }

        result.hedgeDeviationInTokens = _checkHedgeDeviation(_positionManager, config().hedgeDeviationThreshold());
        if (result.hedgeDeviationInTokens != 0) {
            return result;
        }

        result.positionManagerNeedKeep = _positionManager.needKeep();
        if (result.positionManagerNeedKeep) {
            return result;
        }

        (uint256 minDecreaseCollateral,) = _positionManager.decreaseCollateralMinMax();
        if (minDecreaseCollateral != 0 && $.pendingDecreaseCollateral >= minDecreaseCollateral) {
            uint256 pendingDeutilization_ = _pendingDeutilization(
                InternalPendingDeutilization({
                    positionManager: _positionManager,
                    asset: asset(),
                    product: product(),
                    totalSupply: _vault.totalSupply(),
                    processingRebalanceDown: false
                })
            );
            (uint256 min, uint256 max) = _positionManager.decreaseSizeMinMax();
            pendingDeutilization_ = _clamp(min, pendingDeutilization_, max);
            if (pendingDeutilization_ == 0) {
                result.processPendingDecreaseCollateral = true;
                return result;
            }
        }

        if (rebalanceUpNeeded) {
            result.deltaCollateralToDecrease = _calculateDeltaCollateralForRebalance(
                _positionManager.positionNetBalance(), currentLeverage, _targetLeverage
            );
            uint256 limitDecreaseCollateral = _positionManager.limitDecreaseCollateral();
            if (result.deltaCollateralToDecrease < limitDecreaseCollateral) {
                result.deltaCollateralToDecrease = 0;
            }
        }

        return result;
    }

    function _afterIncreasePosition(IPositionManager.AdjustPositionPayload calldata responseParams)
        private
        returns (bool shouldPause)
    {
        BasisStrategyStorage storage $ = _getBasisStrategyStorage();
        IPositionManager.AdjustPositionPayload memory requestParams = $.requestParams;
        uint256 _responseDeviationThreshold = config().responseDeviationThreshold();

        if (requestParams.sizeDeltaInTokens > 0) {
            (bool exceedsThreshold, int256 sizeDeviation) = _checkDeviation(
                responseParams.sizeDeltaInTokens, requestParams.sizeDeltaInTokens, _responseDeviationThreshold
            );
            if (exceedsThreshold) {
                shouldPause = true;
                if (sizeDeviation < 0) {
                    // revert spot to make hedge size the same as spot
                    $.spotManager.sell(uint256(-sizeDeviation), ISpotManager.SwapType.MANUAL, "");
                }
            }
        }

        if (requestParams.collateralDeltaAmount > 0) {
            (bool exceedsThreshold, int256 collateralDeviation) = _checkDeviation(
                responseParams.collateralDeltaAmount, requestParams.collateralDeltaAmount, _responseDeviationThreshold
            );
            if (exceedsThreshold) {
                if (collateralDeviation < 0) {
<<<<<<< HEAD
                    $.asset.safeTransferFrom(positionManager(), vault(), uint256(-collateralDeviation));
=======
                    shouldPause = true;
                    IERC20($.asset).safeTransferFrom(
                        address($.positionManager), address($.vault), uint256(-collateralDeviation)
                    );
>>>>>>> 4cc5a513
                }
            }

            (, bool rebalanceDownNeeded) = _checkNeedRebalance(
                $.positionManager.currentLeverage(), targetLeverage(), config().rebalanceDeviationThreshold()
            );
            // only when rebalance was started, we need to check
            $.processingRebalanceDown = $.processingRebalanceDown && rebalanceDownNeeded;
        }
    }

    function _afterDecreasePosition(IPositionManager.AdjustPositionPayload calldata responseParams)
        private
        returns (bool shouldPause)
    {
        BasisStrategyStorage storage $ = _getBasisStrategyStorage();
        IPositionManager.AdjustPositionPayload memory requestParams = $.requestParams;

        if (requestParams.sizeDeltaInTokens == type(uint256).max) {
            // when closing hedge
            requestParams.sizeDeltaInTokens = responseParams.sizeDeltaInTokens;
            requestParams.collateralDeltaAmount = responseParams.collateralDeltaAmount;
        }

        uint256 _responseDeviationThreshold = config().responseDeviationThreshold();
        IERC20 _asset = $.asset;
        if (requestParams.sizeDeltaInTokens > 0) {
            uint256 _pendingDeutilizedAssets = $.pendingDeutilizedAssets;
            delete $.pendingDeutilizedAssets;
            (bool exceedsThreshold, int256 sizeDeviation) = _checkDeviation(
                responseParams.sizeDeltaInTokens, requestParams.sizeDeltaInTokens, _responseDeviationThreshold
            );
            if (exceedsThreshold) {
                shouldPause = true;
                if (sizeDeviation < 0) {
                    uint256 sizeDeviationAbs = uint256(-sizeDeviation);
                    uint256 assetsToBeReverted;
                    if (sizeDeviationAbs == requestParams.sizeDeltaInTokens) {
                        assetsToBeReverted = _pendingDeutilizedAssets;
                    } else {
                        assetsToBeReverted =
                            _pendingDeutilizedAssets.mulDiv(sizeDeviationAbs, requestParams.sizeDeltaInTokens);
                    }
                    if (assetsToBeReverted > 0) {
                        ISpotManager _spotManager = $.spotManager;
                        _asset.safeTransfer(address(_spotManager), assetsToBeReverted);
                        _spotManager.buy(assetsToBeReverted, ISpotManager.SwapType.MANUAL, "");
                    }
                }
            }

            (, bool rebalanceDownNeeded) = _checkNeedRebalance(
                $.positionManager.currentLeverage(), $.targetLeverage, config().rebalanceDeviationThreshold()
            );
            // only when rebalance was started, we need to check
            $.processingRebalanceDown = processingRebalanceDown() && rebalanceDownNeeded;
        }

        if (requestParams.collateralDeltaAmount > 0) {
            (bool exceedsThreshold,) = _checkDeviation(
                responseParams.collateralDeltaAmount, requestParams.collateralDeltaAmount, _responseDeviationThreshold
            );
            shouldPause = exceedsThreshold;
        }

        if (responseParams.collateralDeltaAmount > 0) {
            // the case when deutilizing for withdrawals and rebalancing Up
            (, $.pendingDecreaseCollateral) = $.pendingDecreaseCollateral.trySub(responseParams.collateralDeltaAmount);
            _asset.safeTransferFrom(_msgSender(), address(this), responseParams.collateralDeltaAmount);
        }
        // process withdraw request
        _processAssetsToWithdraw(address(_asset));
    }

    /// @dev process assetsToWithdraw for the withdraw requests
    function _processAssetsToWithdraw(address _asset) private {
        uint256 _assetsToWithdraw = assetsToWithdraw();
        if (_assetsToWithdraw == 0) return;
        ILogarithmVault _vault = ILogarithmVault(vault());
        IERC20(_asset).safeTransfer(address(_vault), _assetsToWithdraw);
        _vault.processPendingWithdrawRequests();
    }

    function _pendingUtilization(
        uint256 totalSupply,
        uint256 idleAssets,
        uint256 _targetLeverage,
        bool _processingRebalanceDown,
        bool _paused
    ) private pure returns (uint256) {
        // don't use utilize function when rebalancing or when totalSupply is zero, or when paused
        if (totalSupply == 0 || _processingRebalanceDown || _paused) {
            return 0;
        } else {
            return idleAssets.mulDiv(_targetLeverage, Constants.FLOAT_PRECISION + _targetLeverage);
        }
    }

    function _pendingDeutilization(InternalPendingDeutilization memory params) private view returns (uint256) {
        BasisStrategyStorage storage $ = _getBasisStrategyStorage();

        uint256 productBalance = $.spotManager.exposure();
        if (params.totalSupply == 0) return productBalance;

        uint256 positionSizeInTokens = params.positionManager.positionSizeInTokens();
        uint256 positionSizeInAssets = $.oracle.convertTokenAmount(params.product, params.asset, positionSizeInTokens);
        uint256 positionNetBalance = params.positionManager.positionNetBalance();
        if (positionSizeInAssets == 0 || positionNetBalance == 0) return 0;

        uint256 totalPendingWithdraw = assetsToDeutilize();
        uint256 deutilization;
        if (params.processingRebalanceDown) {
            // for rebalance
            uint256 currentLeverage = params.positionManager.currentLeverage();
            uint256 _targetLeverage = $.targetLeverage;
            if (currentLeverage > _targetLeverage) {
                // calculate deutilization product
                // when totalPendingWithdraw is enough big to prevent increasing collateral
                uint256 deltaLeverage = currentLeverage - _targetLeverage;
                deutilization = positionSizeInTokens.mulDiv(deltaLeverage, currentLeverage);
                uint256 deutilizationInAsset = $.oracle.convertTokenAmount(params.product, params.asset, deutilization);

                // when totalPendingWithdraw is not enough big to prevent increasing collateral
                if (totalPendingWithdraw < deutilizationInAsset) {
                    uint256 num = deltaLeverage + _targetLeverage.mulDiv(totalPendingWithdraw, positionNetBalance);
                    uint256 den = currentLeverage + _targetLeverage.mulDiv(positionSizeInAssets, positionNetBalance);
                    deutilization = positionSizeInTokens.mulDiv(num, den);
                }
            }
        } else {
            if (totalPendingWithdraw == 0) return 0;

            uint256 _pendingDecreaseCollateral = $.pendingDecreaseCollateral;
            if (
                _pendingDecreaseCollateral > totalPendingWithdraw
                    || _pendingDecreaseCollateral >= (positionSizeInAssets + positionNetBalance)
            ) {
                return 0;
            }

            deutilization = positionSizeInTokens.mulDiv(
                totalPendingWithdraw - _pendingDecreaseCollateral,
                positionSizeInAssets + positionNetBalance - _pendingDecreaseCollateral
            );
        }

        deutilization = deutilization > productBalance ? productBalance : deutilization;

        return deutilization;
    }

    function _clamp(uint256 min, uint256 value, uint256 max) internal pure returns (uint256 result) {
        result = value < min ? 0 : (value > max ? max : value);
    }

    /// @dev should be called under the condition that denominator != 0
    /// Note: check if response of position adjustment is in allowed deviation
    function _checkDeviation(uint256 numerator, uint256 denominator, uint256 deviationThreshold)
        internal
        pure
        returns (bool exceedsThreshold, int256 deviation)
    {
        deviation = numerator.toInt256() - denominator.toInt256();
        exceedsThreshold = (deviation < 0 ? uint256(-deviation) : uint256(deviation)).mulDiv(
            Constants.FLOAT_PRECISION, denominator
        ) > deviationThreshold;
        return (exceedsThreshold, deviation);
    }

    /// @dev check if current leverage is not near to the target leverage
    function _checkNeedRebalance(
        uint256 _currentLeverage,
        uint256 _targetLeverage,
        uint256 _rebalanceDeviationThreshold
    ) internal pure returns (bool rebalanceUpNeeded, bool rebalanceDownNeeded) {
        (bool exceedsThreshold, int256 leverageDeviation) =
            _checkDeviation(_currentLeverage, _targetLeverage, _rebalanceDeviationThreshold);
        if (exceedsThreshold) {
            rebalanceUpNeeded = leverageDeviation < 0;
            rebalanceDownNeeded = !rebalanceUpNeeded;
        }
        return (rebalanceUpNeeded, rebalanceDownNeeded);
    }

    /// @dev check if current leverage is out of the min and max leverage
    function _checkRebalance(
        uint256 currentLeverage,
        uint256 _minLeverage,
        uint256 _maxLeverage,
        uint256 _safeMarginLeverage
    ) internal pure returns (bool rebalanceUpNeeded, bool rebalanceDownNeeded, bool deleverageNeeded) {
        if (currentLeverage > _maxLeverage) {
            rebalanceDownNeeded = true;
            if (currentLeverage > _safeMarginLeverage) {
                deleverageNeeded = true;
            }
        }

        if (currentLeverage != 0 && currentLeverage < _minLeverage) {
            rebalanceUpNeeded = true;
        }
    }

    /// @param _positionManager IPositionManager
    /// @param _hedgeDeviationThreshold uint256
    ///
    /// @return hedge deviation of int type
    function _checkHedgeDeviation(IPositionManager _positionManager, uint256 _hedgeDeviationThreshold)
        internal
        view
        returns (int256)
    {
        uint256 spotExposure = ISpotManager(spotManager()).exposure();
        uint256 hedgeExposure = _positionManager.positionSizeInTokens();
        if (spotExposure == 0) {
            if (hedgeExposure == 0) {
                return 0;
            } else {
                return hedgeExposure.toInt256();
            }
        }
        (bool exceedsThreshold, int256 hedgeDeviationInTokens) =
            _checkDeviation(hedgeExposure, spotExposure, _hedgeDeviationThreshold);
        if (exceedsThreshold) {
            if (hedgeDeviationInTokens > 0) {
                (uint256 min, uint256 max) = _positionManager.decreaseSizeMinMax();
                return int256(_clamp(min, uint256(hedgeDeviationInTokens), max));
            } else {
                (uint256 min, uint256 max) = _positionManager.increaseSizeMinMax();
                return -int256(_clamp(min, uint256(-hedgeDeviationInTokens), max));
            }
        }
        return 0;
    }

    /// @dev collateral adjustment for rebalancing
    /// currentLeverage = notional / collateral
    /// notional = currentLeverage * collateral
    /// targetLeverage = notional / targetCollateral
    /// targetCollateral = notional / targetLeverage
    /// targetCollateral = collateral * currentLeverage  / targetLeverage
    function _calculateDeltaCollateralForRebalance(
        uint256 positionNetBalance,
        uint256 _currentLeverage,
        uint256 _targetLeverage
    ) internal pure returns (uint256) {
        uint256 targetCollateral = positionNetBalance.mulDiv(_currentLeverage, _targetLeverage);
        uint256 deltaCollateral;
        if (_currentLeverage > _targetLeverage) {
            deltaCollateral = targetCollateral - positionNetBalance;
        } else {
            deltaCollateral = positionNetBalance - targetCollateral;
        }
        return deltaCollateral;
    }

    /*//////////////////////////////////////////////////////////////
                        STORAGE GETTERS
    //////////////////////////////////////////////////////////////*/

    function vault() public view returns (address) {
        return address(_getBasisStrategyStorage().vault);
    }

    function spotManager() public view returns (address) {
        return address(_getBasisStrategyStorage().spotManager);
    }

    function positionManager() public view returns (address) {
        return address(_getBasisStrategyStorage().positionManager);
    }

    function oracle() public view returns (address) {
        return address(_getBasisStrategyStorage().oracle);
    }

    function operator() public view returns (address) {
        return _getBasisStrategyStorage().operator;
    }

    function asset() public view returns (address) {
        return address(_getBasisStrategyStorage().asset);
    }

    function product() public view returns (address) {
        return address(_getBasisStrategyStorage().product);
    }

    function config() public view returns (IStrategyConfig) {
        return IStrategyConfig(_getBasisStrategyStorage().config);
    }

    function strategyStatus() public view returns (StrategyStatus) {
        return _getBasisStrategyStorage().strategyStatus;
    }

    function targetLeverage() public view returns (uint256) {
        return _getBasisStrategyStorage().targetLeverage;
    }

    function pendingDecreaseCollateral() public view returns (uint256) {
        return _getBasisStrategyStorage().pendingDecreaseCollateral;
    }

    function processingRebalanceDown() public view returns (bool) {
        return _getBasisStrategyStorage().processingRebalanceDown;
    }
}<|MERGE_RESOLUTION|>--- conflicted
+++ resolved
@@ -793,14 +793,8 @@
             );
             if (exceedsThreshold) {
                 if (collateralDeviation < 0) {
-<<<<<<< HEAD
+                    shouldPause = true;
                     $.asset.safeTransferFrom(positionManager(), vault(), uint256(-collateralDeviation));
-=======
-                    shouldPause = true;
-                    IERC20($.asset).safeTransferFrom(
-                        address($.positionManager), address($.vault), uint256(-collateralDeviation)
-                    );
->>>>>>> 4cc5a513
                 }
             }
 
