--- conflicted
+++ resolved
@@ -96,16 +96,6 @@
         IERC20(collateralToken_).approve(strategy_, type(uint256).max);
     }
 
-<<<<<<< HEAD
-=======
-    function reinitialize() external reinitializer(2) {
-        OffChainPositionManagerStorage storage $ = _getOffChainPositionManagerStorage();
-        $.pendingCollateralIncrease = 0;
-    }
-
-    function _authorizeUpgrade(address /*newImplementation*/ ) internal virtual override onlyOwner {}
-
->>>>>>> c0330d61
     function setAgent(address _agent) external onlyOwner {
         OffChainPositionManagerStorage storage $ = _getOffChainPositionManagerStorage();
         $.agent = _agent;
