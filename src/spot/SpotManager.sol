// SPDX-License-Identifier: AGPL-3.0-only
pragma solidity ^0.8.0;

import {IERC20} from "@openzeppelin/contracts/token/ERC20/IERC20.sol";
import {SafeERC20} from "@openzeppelin/contracts/token/ERC20/utils/SafeERC20.sol";
import {Initializable} from "@openzeppelin/contracts-upgradeable/proxy/utils/Initializable.sol";
import {Ownable2StepUpgradeable} from "@openzeppelin/contracts-upgradeable/access/Ownable2StepUpgradeable.sol";
import {IUniswapV3Pool} from "src/externals/uniswap/interfaces/IUniswapV3Pool.sol";
import {IBasisStrategy} from "src/strategy/IBasisStrategy.sol";
import {IOracle} from "src/oracle/IOracle.sol";
import {ISpotManager} from "src/spot/ISpotManager.sol";
import {ISwapper} from "src/spot/ISwapper.sol";
import {InchAggregatorV6Logic} from "src/libraries/inch/InchAggregatorV6Logic.sol";
import {ManualSwapLogic} from "src/libraries/uniswap/ManualSwapLogic.sol";

import {Constants} from "src/libraries/utils/Constants.sol";
import {Errors} from "src/libraries/utils/Errors.sol";

/// @title SpotManager
///
/// @author Logarithm Labs
///
/// @notice SpotManager is a dedicated smart contract that manages spot positions
/// for a trading strategy, enabling it to buy or sell assets on a decentralized exchange (DEX)
/// or other spot market. This manager operates in tandem with a basis strategy,
/// allowing it to adjust the spot position dynamically based on the strategy’s target exposure.
/// The primary objective is to provide liquidity for the basis trade, maintaining optimal
/// spot exposure relative to the short hedge position.
///
/// @dev SpotManager is an upgradeable smart contract, deployed through the beacon proxy pattern.
<<<<<<< HEAD
contract SpotManager is Initializable, OwnableUpgradeable, ISpotManager, ISwapper {
=======
contract SpotManager is Initializable, Ownable2StepUpgradeable, ISpotManager, ISwapper {
>>>>>>> 7e70ce19
    using SafeERC20 for IERC20;

    /*//////////////////////////////////////////////////////////////
                        NAMESPACED STORAGE LAYOUT
    //////////////////////////////////////////////////////////////*/

    struct SpotManagerStorage {
        address strategy;
        address oracle;
        address asset;
        address product;
        uint256 exposure;
        // manual swap state
        mapping(address => bool) isSwapPool;
        address[] productToAssetSwapPath;
        address[] assetToProductSwapPath;
    }

    // keccak256(abi.encode(uint256(keccak256("logarithm.storage.SpotManager")) - 1)) & ~bytes32(uint256(0xff))
    bytes32 private constant SpotManagerStorageLocation =
        0x95ef178669169c185a874b31b21c7794e00401fe355c9bd013bddba6545f1000;

    function _getSpotManagerStorage() private pure returns (SpotManagerStorage storage $) {
        assembly {
            $.slot := SpotManagerStorageLocation
        }
    }

    constructor() {
        _disableInitializers();
    }

    /*//////////////////////////////////////////////////////////////
                               MODIFIERS
    //////////////////////////////////////////////////////////////*/

    /// @dev Authorizes a caller if it is the specified account.
    modifier authCaller(address authorized) {
        if (_msgSender() != authorized) {
            revert Errors.CallerNotAuthorized(authorized, _msgSender());
        }
        _;
    }

    /*//////////////////////////////////////////////////////////////
                             INITIALIZATION
    //////////////////////////////////////////////////////////////*/

    function initialize(address _owner, address _strategy, address[] calldata _assetToProductSwapPath)
        external
        initializer
    {
        __Ownable_init(_owner);

        SpotManagerStorage storage $ = _getSpotManagerStorage();
        address _asset = IBasisStrategy(_strategy).asset();
        address _product = IBasisStrategy(_strategy).product();

        $.strategy = _strategy;
        $.oracle = IBasisStrategy(_strategy).oracle();
        $.asset = _asset;
        $.product = _product;

        _setManualSwapPath(_assetToProductSwapPath, _asset, _product);

        // approve strategy to max amount
        IERC20(_asset).approve(_strategy, type(uint256).max);
    }

    function _setManualSwapPath(address[] calldata _assetToProductSwapPath, address _asset, address _product) private {
        SpotManagerStorage storage $ = _getSpotManagerStorage();
        uint256 length = _assetToProductSwapPath.length;
        if (length % 2 == 0 || _assetToProductSwapPath[0] != _asset || _assetToProductSwapPath[length - 1] != _product)
        {
            // length should be odd
            // the first element should be asset
            // the last element should be product
            revert();
        }

        address[] memory _productToAssetSwapPath = new address[](length);
        for (uint256 i; i < length; i++) {
            _productToAssetSwapPath[i] = _assetToProductSwapPath[length - i - 1];
            if (i % 2 != 0) {
                // odd index element of path should be swap pool address
                address pool = _assetToProductSwapPath[i];
                address tokenIn = _assetToProductSwapPath[i - 1];
                address tokenOut = _assetToProductSwapPath[i + 1];
                address token0 = IUniswapV3Pool(pool).token0();
                address token1 = IUniswapV3Pool(pool).token1();
                if ((tokenIn != token0 || tokenOut != token1) && (tokenOut != token0 || tokenIn != token1)) {
                    revert();
                }
                $.isSwapPool[pool] = true;
            }
        }
        $.assetToProductSwapPath = _assetToProductSwapPath;
        $.productToAssetSwapPath = _productToAssetSwapPath;
    }

    /*//////////////////////////////////////////////////////////////
                             BUY/SELL LOGIC
    //////////////////////////////////////////////////////////////*/

    /// @dev Buys product in the spot market.
    ///
    /// @param amount The asset amount to be swapped to product.
    /// @param swapType The swap type.
    /// @param swapData The data used in swapping if necessary.
    function buy(uint256 amount, SwapType swapType, bytes calldata swapData) external authCaller(strategy()) {
        uint256 amountOut;
        if (swapType == SwapType.INCH_V6) {
            bool success;
            (amountOut, success) = InchAggregatorV6Logic.executeSwap(amount, asset(), product(), true, swapData);
            if (!success) {
                revert Errors.SwapFailed();
            }
        } else if (swapType == SwapType.MANUAL) {
            amountOut = ManualSwapLogic.swap(amount, assetToProductSwapPath());
        } else {
            // TODO: fallback swap
            revert Errors.UnsupportedSwapType();
        }
        _getSpotManagerStorage().exposure += amountOut;
        emit SpotBuy(amount, amountOut);

        IBasisStrategy(_msgSender()).spotBuyCallback(amount, amountOut, block.timestamp);
    }

    /// @dev Sells product in the spot market.
    ///
    /// @param amount The product amount to be swapped to asset.
    /// @param swapType The swap type.
    /// @param swapData The data used in swapping if necessary.
    function sell(uint256 amount, SwapType swapType, bytes calldata swapData) external authCaller(strategy()) {
        uint256 amountOut;
        if (swapType == SwapType.INCH_V6) {
            bool success;
            (amountOut, success) = InchAggregatorV6Logic.executeSwap(amount, asset(), product(), false, swapData);
            if (!success) {
                revert Errors.SwapFailed();
            }
        } else if (swapType == SwapType.MANUAL) {
            amountOut = ManualSwapLogic.swap(amount, productToAssetSwapPath());
        } else {
            // TODO: fallback swap
            revert Errors.UnsupportedSwapType();
        }
        _getSpotManagerStorage().exposure -= amount;
        emit SpotSell(amountOut, amount);

        IBasisStrategy(_msgSender()).spotSellCallback(amountOut, amount, block.timestamp);
    }

    /// @dev Returns the product amount in asset.
    function getAssetValue() public view returns (uint256) {
        return IOracle(oralce()).convertTokenAmount(product(), asset(), exposure());
    }

    /*//////////////////////////////////////////////////////////////
                             SWAP CALLBACKS
    //////////////////////////////////////////////////////////////*/

    function uniswapV3SwapCallback(int256 amount0Delta, int256 amount1Delta, bytes calldata data) external {
        if (amount0Delta > 0 || amount1Delta > 0) {
            if (data.length != 96) {
                revert Errors.InvalidCallback();
            }
            _verifyCallback();
            (address tokenIn,, address payer) = abi.decode(data, (address, address, address));
            uint256 amountToPay = amount0Delta > 0 ? uint256(amount0Delta) : uint256(amount1Delta);
            if (payer == address(this)) {
                IERC20(tokenIn).safeTransfer(_msgSender(), amountToPay);
            } else {
                IERC20(tokenIn).safeTransferFrom(payer, _msgSender(), amountToPay);
            }
        } else {
            // swaps entirely within 0-liquidity regions are not supported
            revert Errors.SwapWithZeroLiquidity();
        }
    }

    function _verifyCallback() internal view {
        if (!isSwapPool(_msgSender())) {
            revert Errors.InvalidCallback();
        }
    }

    /*//////////////////////////////////////////////////////////////
                            STORAGE GETTERS
    //////////////////////////////////////////////////////////////*/

    /// @notice The strategy address.
    function strategy() public view returns (address) {
        return _getSpotManagerStorage().strategy;
    }

    /// @notice The oracle address.
    function oralce() public view returns (address) {
        return _getSpotManagerStorage().oracle;
    }

    /// @notice The asset address.
    function asset() public view returns (address) {
        return _getSpotManagerStorage().asset;
    }

    /// @dev The spot exposure that is needed to be hedged by the perpetual positions.
    function exposure() public view returns (uint256) {
        return _getSpotManagerStorage().exposure;
    }

    /// @notice The product address.
    function product() public view returns (address) {
        return _getSpotManagerStorage().product;
    }

    function assetToProductSwapPath() public view returns (address[] memory) {
        return _getSpotManagerStorage().assetToProductSwapPath;
    }

    function productToAssetSwapPath() public view returns (address[] memory) {
        return _getSpotManagerStorage().productToAssetSwapPath;
    }

    function isSwapPool(address pool) public view returns (bool) {
        return _getSpotManagerStorage().isSwapPool[pool];
    }
}<|MERGE_RESOLUTION|>--- conflicted
+++ resolved
@@ -28,11 +28,7 @@
 /// spot exposure relative to the short hedge position.
 ///
 /// @dev SpotManager is an upgradeable smart contract, deployed through the beacon proxy pattern.
-<<<<<<< HEAD
-contract SpotManager is Initializable, OwnableUpgradeable, ISpotManager, ISwapper {
-=======
 contract SpotManager is Initializable, Ownable2StepUpgradeable, ISpotManager, ISwapper {
->>>>>>> 7e70ce19
     using SafeERC20 for IERC20;
 
     /*//////////////////////////////////////////////////////////////
