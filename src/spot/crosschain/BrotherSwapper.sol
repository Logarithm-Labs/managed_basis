// SPDX-License-Identifier: AGPL-3.0-only
pragma solidity ^0.8.0;

import {IERC20} from "@openzeppelin/contracts/token/ERC20/IERC20.sol";
import {SafeERC20} from "@openzeppelin/contracts/token/ERC20/utils/SafeERC20.sol";
import {Initializable} from "@openzeppelin/contracts-upgradeable/proxy/utils/Initializable.sol";
import {OwnableUpgradeable} from "@openzeppelin/contracts-upgradeable/access/OwnableUpgradeable.sol";

import {IUniswapV3Pool} from "src/externals/uniswap/interfaces/IUniswapV3Pool.sol";

import {ISpotManager} from "src/spot/ISpotManager.sol";
import {ISwapper} from "src/spot/ISwapper.sol";
import {InchAggregatorV6Logic} from "src/libraries/inch/InchAggregatorV6Logic.sol";
import {ManualSwapLogic} from "src/libraries/uniswap/ManualSwapLogic.sol";
import {Errors} from "src/libraries/utils/Errors.sol";
import {Constants} from "src/libraries/utils/Constants.sol";
import {AddressCast} from "src/libraries/utils/AddressCast.sol";
import {IMessageRecipient} from "src/messenger/IMessageRecipient.sol";
import {ILogarithmMessenger, SendParams} from "src/messenger/ILogarithmMessenger.sol";

import {AssetValueTransmitter} from "./AssetValueTransmitter.sol";

contract BrotherSwapper is Initializable, AssetValueTransmitter, OwnableUpgradeable, IMessageRecipient, ISwapper {
    using SafeERC20 for IERC20;

    struct SwapRequest {
        uint256 amount;
<<<<<<< HEAD
=======
        uint256 minOutAmount;
>>>>>>> 61b5b7b1
        ISpotManager.SwapType swapType;
        bool isBuy;
        uint128 gasLimit;
        uint256 round;
        uint256 collateralDeltaAmount;
    }

    /*//////////////////////////////////////////////////////////////
                        NAMESPACED STORAGE LAYOUT
    //////////////////////////////////////////////////////////////*/
    struct BrotherSwapperStorage {
        address asset;
        address product;
        address messenger;
        bytes32 spotManager;
        uint256 dstChainId;
        // manual swap state
        mapping(address => bool) isSwapPool;
        address[] assetToProductSwapPath;
        address[] productToAssetSwapPath;
        SwapRequest pendingRequest;
<<<<<<< HEAD
=======
        address operator;
>>>>>>> 61b5b7b1
    }

    // keccak256(abi.encode(uint256(keccak256("logarithm.storage.BrotherSwapper")) - 1)) & ~bytes32(uint256(0xff))
    bytes32 private constant BrotherSwapperStorageLocation =
        0xabc3963a5264186f9e97dea2c679c9f12f278465b7a504a419228ef309a2c300;

    function _getBrotherSwapperStorage() private pure returns (BrotherSwapperStorage storage $) {
        assembly {
            $.slot := BrotherSwapperStorageLocation
        }
    }

    /*//////////////////////////////////////////////////////////////
                                 EVENTS
    //////////////////////////////////////////////////////////////*/

    /// @dev Emitted when swap operation is requested.
    event SwapRequested(ISpotManager.SwapType indexed swapType, uint256 indexed quoteAmount, bool indexed isBuy);

    /// @dev Emitted when cross-chain messenger gets updated.
    event MessengerUpdated(address indexed caller, address indexed newMessenger);

    /// @dev Emitted when a new hedge request from strategy is created.
    event CreateRequest(
        uint256 indexed round, uint256 sizeDeltaInTokens, uint256 collateralDeltaAmount, bool isIncrease
    );

<<<<<<< HEAD
=======
    event OperatorSet(address indexed newOperator);

>>>>>>> 61b5b7b1
    /*//////////////////////////////////////////////////////////////
                               MODIFIERS
    //////////////////////////////////////////////////////////////*/

    /// @dev Authorizes a caller if it is the specified account.
    modifier authCaller(address authorized) {
        if (_msgSender() != authorized) {
            revert Errors.CallerNotAuthorized(authorized, _msgSender());
        }
        _;
    }

    modifier onlySpotManager(bytes32 sender) {
        if (sender != spotManager()) {
            revert Errors.InvalidSender();
        }
        _;
    }

    /*//////////////////////////////////////////////////////////////
                             INITIALIZATION
    //////////////////////////////////////////////////////////////*/

    function initialize(
        address _owner,
        address _operator,
        address _asset,
        address _product,
        address _messenger,
        bytes32 _spotManager,
        uint256 _dstChainId,
        address[] calldata _assetToProductSwapPath
    ) external initializer {
        BrotherSwapperStorage storage $ = _getBrotherSwapperStorage();
        $.asset = _asset;
        $.product = _product;

        $.dstChainId = _dstChainId;
        $.spotManager = _spotManager;

        _setOperator(_operator);
        _setMessenger(_messenger);
        __AssetValueTransmitter_init(_product);
        __Ownable_init(_owner);
        _setManualSwapPath(_assetToProductSwapPath, _asset, _product);
    }

    function _setManualSwapPath(address[] calldata _assetToProductSwapPath, address _asset, address _product) private {
        BrotherSwapperStorage storage $ = _getBrotherSwapperStorage();
        uint256 length = _assetToProductSwapPath.length;
        if (length % 2 == 0 || _assetToProductSwapPath[0] != _asset || _assetToProductSwapPath[length - 1] != _product)
        {
            // length should be odd
            // the first element should be asset
            // the last element should be product
            revert();
        }

        address[] memory _productToAssetSwapPath = new address[](length);
        for (uint256 i; i < length; i++) {
            _productToAssetSwapPath[i] = _assetToProductSwapPath[length - i - 1];
            if (i % 2 != 0) {
                // odd index element of path should be swap pool address
                address pool = _assetToProductSwapPath[i];
                address tokenIn = _assetToProductSwapPath[i - 1];
                address tokenOut = _assetToProductSwapPath[i + 1];
                address token0 = IUniswapV3Pool(pool).token0();
                address token1 = IUniswapV3Pool(pool).token1();
                if ((tokenIn != token0 || tokenOut != token1) && (tokenOut != token0 || tokenIn != token1)) {
                    revert();
                }
                $.isSwapPool[pool] = true;
            }
        }
        $.assetToProductSwapPath = _assetToProductSwapPath;
        $.productToAssetSwapPath = _productToAssetSwapPath;
    }

    function _setMessenger(address newMessenger) internal {
        if (messenger() != newMessenger) {
            _getBrotherSwapperStorage().messenger = newMessenger;
            emit MessengerUpdated(_msgSender(), newMessenger);
        }
    }

<<<<<<< HEAD
    function _setPendingRequest(
        bool isBuy,
        uint256 amount,
=======
    function _setOperator(address newOperator) internal {
        if (operator() != newOperator) {
            _getBrotherSwapperStorage().operator = newOperator;
            emit OperatorSet(newOperator);
        }
    }

    function _setPendingRequest(
        bool isBuy,
        uint256 amount,
        uint256 minOutAmount,
>>>>>>> 61b5b7b1
        ISpotManager.SwapType swapType,
        uint128 gasLimit,
        bytes memory hedgeData
    ) private {
        if (_getBrotherSwapperStorage().pendingRequest.amount != 0) {
            revert Errors.RequestInPending();
        }
        uint256 round;
        uint256 collateralDeltaAmount;
        if (hedgeData.length == 64) {
            (round, collateralDeltaAmount) = abi.decode(hedgeData, (uint256, uint256));
        }
        _getBrotherSwapperStorage().pendingRequest = SwapRequest({
            isBuy: isBuy,
            amount: amount,
<<<<<<< HEAD
=======
            minOutAmount: minOutAmount,
>>>>>>> 61b5b7b1
            swapType: swapType,
            gasLimit: gasLimit,
            round: round,
            collateralDeltaAmount: collateralDeltaAmount
        });
        emit SwapRequested(swapType, amount, isBuy);
    }

    /*//////////////////////////////////////////////////////////////
                            ADMIN FUNCTIONS
    //////////////////////////////////////////////////////////////*/

    /// @notice Update cross-chain messenger.
    function setMessenger(address newMessenger) external onlyOwner {
        _setMessenger(newMessenger);
    }

    /// @notice Modify the manual swap path
    function setManualSwapPath(address[] calldata _assetToProductSwapPath) external onlyOwner {
        _setManualSwapPath(_assetToProductSwapPath, asset(), product());
    }

    /// @notice Configure the operator
    function setOperator(address newOperator) external onlyOwner {
        _setOperator(newOperator);
    }

    /*//////////////////////////////////////////////////////////////
                            CROSSCHAIN LOGIC
    //////////////////////////////////////////////////////////////*/

    /// @dev Called when asset has been transferred to buy product.
    function receiveToken(bytes32 sender, address token, uint256 amountLD, bytes calldata data)
        external
        authCaller(messenger())
        onlySpotManager(sender)
    {
        if (token != asset()) {
            revert Errors.InvalidTokenSend();
        }
        // decode data
<<<<<<< HEAD
        // data = abi.encode(buyResGasLimit(), swapType, swapData);
        (uint128 buyResGasLimit, ISpotManager.SwapType swapType, bytes memory hedgeData) =
            abi.decode(data, (uint128, ISpotManager.SwapType, bytes));

        _setPendingRequest(true, amountLD, swapType, buyResGasLimit, hedgeData);
=======
        // data = abi.encode(buyResGasLimit(), minOutAmount, swapType, swapData);
        (uint128 buyResGasLimit, uint64 minOutAmountSD, ISpotManager.SwapType swapType, bytes memory hedgeData) =
            abi.decode(data, (uint128, uint64, ISpotManager.SwapType, bytes));
        uint256 minOutAmountLD = _toLD(minOutAmountSD);
        _setPendingRequest(true, amountLD, minOutAmountLD, swapType, buyResGasLimit, hedgeData);
>>>>>>> 61b5b7b1
    }

    /// @dev Called when sell request has been sent from XSpotManager.
    function receiveMessage(bytes32 sender, bytes calldata data)
        external
        authCaller(messenger())
        onlySpotManager(sender)
    {
<<<<<<< HEAD
        (uint128 sellResGasLimit, uint64 productsSD, ISpotManager.SwapType swapType, bytes memory hedgeData) =
            abi.decode(data, (uint128, uint64, ISpotManager.SwapType, bytes));
        uint256 productsLD = _toLD(productsSD);

        _setPendingRequest(false, productsLD, swapType, sellResGasLimit, hedgeData);
=======
        (
            uint128 sellResGasLimit,
            uint64 productsSD,
            uint64 minOutAmountSD,
            ISpotManager.SwapType swapType,
            bytes memory hedgeData
        ) = abi.decode(data, (uint128, uint64, uint64, ISpotManager.SwapType, bytes));
        uint256 productsLD = _toLD(productsSD);
        uint256 minOutAmountLD = _toLD(minOutAmountSD);

        _setPendingRequest(false, productsLD, minOutAmountLD, swapType, sellResGasLimit, hedgeData);
>>>>>>> 61b5b7b1
    }

    /// @notice Execute swap that is pending
    ///
    /// @param swapData Data used in swap, e.g. Empty for manual swap and non-empty for 1inch.
<<<<<<< HEAD
    function executeSwap(bytes calldata swapData) external {
        SwapRequest memory _pendingRequest = pendingRequest();
=======
    function executeSwap(bytes calldata swapData) external authCaller(operator()) {
        SwapRequest memory _pendingRequest = pendingRequest();
        delete _getBrotherSwapperStorage().pendingRequest;
>>>>>>> 61b5b7b1

        if (_pendingRequest.amount == 0) {
            revert Errors.NoPendingRequest();
        }

        if (_pendingRequest.isBuy) {
            uint256 productsLD;
            if (_pendingRequest.swapType == ISpotManager.SwapType.INCH_V6) {
                bool success;
                (productsLD, success) =
                    InchAggregatorV6Logic.executeSwap(_pendingRequest.amount, asset(), product(), true, swapData);
                if (!success) {
                    revert Errors.SwapFailed();
                }
<<<<<<< HEAD
=======
                if (productsLD < _pendingRequest.minOutAmount) {
                    revert Errors.ExceedsSlippage();
                }
>>>>>>> 61b5b7b1
            } else if (_pendingRequest.swapType == ISpotManager.SwapType.MANUAL) {
                productsLD = ManualSwapLogic.swap(_pendingRequest.amount, assetToProductSwapPath());
            } else {
                // TODO: fallback swap
                revert Errors.UnsupportedSwapType();
            }

            ILogarithmMessenger(messenger()).send(
                SendParams({
                    dstChainId: dstChainId(),
                    receiver: spotManager(),
                    token: address(0),
                    gasLimit: _pendingRequest.gasLimit,
                    amount: 0, // 0 because none of token gets transferred
                    data: abi.encode(_toSD(productsLD), block.timestamp)
                })
            );

            emit SwapProcessed(_pendingRequest.swapType, _pendingRequest.amount, productsLD, true);
            if (_pendingRequest.round != 0) {
                emit CreateRequest(_pendingRequest.round, productsLD, _pendingRequest.collateralDeltaAmount, true);
            }
        } else {
            uint256 assetsLD;
            address _asset = asset();
            if (_pendingRequest.swapType == ISpotManager.SwapType.INCH_V6) {
                bool success;
                (assetsLD, success) =
                    InchAggregatorV6Logic.executeSwap(_pendingRequest.amount, _asset, product(), false, swapData);
                if (!success) {
                    revert Errors.SwapFailed();
                }
<<<<<<< HEAD
=======
                if (assetsLD < _pendingRequest.minOutAmount) {
                    revert Errors.ExceedsSlippage();
                }
>>>>>>> 61b5b7b1
            } else if (_pendingRequest.swapType == ISpotManager.SwapType.MANUAL) {
                assetsLD = ManualSwapLogic.swap(_pendingRequest.amount, productToAssetSwapPath());
            } else {
                // TODO: fallback swap
                revert Errors.UnsupportedSwapType();
            }
<<<<<<< HEAD

            ILogarithmMessenger _messenger = ILogarithmMessenger(messenger());
            IERC20(_asset).safeTransfer(address(_messenger), assetsLD);
            _messenger.send(
                SendParams({
                    dstChainId: dstChainId(),
                    receiver: spotManager(),
                    token: _asset,
                    gasLimit: _pendingRequest.gasLimit,
                    amount: assetsLD,
                    data: abi.encode(_toSD(_pendingRequest.amount), block.timestamp)
                })
            );

            emit SwapProcessed(_pendingRequest.swapType, assetsLD, _pendingRequest.amount, false);
            if (_pendingRequest.round != 0) {
                emit CreateRequest(
                    _pendingRequest.round, _pendingRequest.amount, _pendingRequest.collateralDeltaAmount, false
                );
            }
        }

        delete _getBrotherSwapperStorage().pendingRequest;
=======

            ILogarithmMessenger _messenger = ILogarithmMessenger(messenger());
            IERC20(_asset).safeTransfer(address(_messenger), assetsLD);
            _messenger.send(
                SendParams({
                    dstChainId: dstChainId(),
                    receiver: spotManager(),
                    token: _asset,
                    gasLimit: _pendingRequest.gasLimit,
                    amount: assetsLD,
                    data: abi.encode(_toSD(_pendingRequest.amount), block.timestamp)
                })
            );

            emit SwapProcessed(_pendingRequest.swapType, assetsLD, _pendingRequest.amount, false);
            if (_pendingRequest.round != 0) {
                emit CreateRequest(
                    _pendingRequest.round, _pendingRequest.amount, _pendingRequest.collateralDeltaAmount, false
                );
            }
        }
>>>>>>> 61b5b7b1
    }

    /*//////////////////////////////////////////////////////////////
                            UNISWAP CALLBACK
    //////////////////////////////////////////////////////////////*/

    function uniswapV3SwapCallback(int256 amount0Delta, int256 amount1Delta, bytes calldata data) public {
        require(amount0Delta > 0 || amount1Delta > 0); // swaps entirely within 0-liquidity regions are not supported
        if (data.length != 96) {
            revert Errors.InvalidCallback();
        }
        _verifyCallback();
        (address tokenIn,, address payer) = abi.decode(data, (address, address, address));
        uint256 amountToPay = amount0Delta > 0 ? uint256(amount0Delta) : uint256(amount1Delta);
        if (payer == address(this)) {
            IERC20(tokenIn).safeTransfer(_msgSender(), amountToPay);
        } else {
            IERC20(tokenIn).safeTransferFrom(payer, _msgSender(), amountToPay);
        }
    }

    function pancakeV3SwapCallback(int256 amount0Delta, int256 amount1Delta, bytes calldata data) external {
        uniswapV3SwapCallback(amount0Delta, amount1Delta, data);
    }

    function _verifyCallback() internal view {
        if (!isSwapPool(_msgSender())) {
            revert Errors.CallerNotRegisteredPool();
        }
    }

    /*//////////////////////////////////////////////////////////////
                            STORAGE GETTERS
    //////////////////////////////////////////////////////////////*/

    function asset() public view returns (address) {
        return _getBrotherSwapperStorage().asset;
    }

    function product() public view returns (address) {
        return _getBrotherSwapperStorage().product;
    }

    /// @notice The address of cross-chain messenger.
    function messenger() public view returns (address) {
        return _getBrotherSwapperStorage().messenger;
    }

    /// @notice The bytes32 value of the address of the spot manager on original chain
    function spotManager() public view returns (bytes32) {
        return _getBrotherSwapperStorage().spotManager;
    }

    /// @notice The chain id of original chain that is used in messenger
    function dstChainId() public view returns (uint256) {
        return _getBrotherSwapperStorage().dstChainId;
    }

    /// @inheritdoc ISwapper
    function isSwapPool(address pool) public view returns (bool) {
        return _getBrotherSwapperStorage().isSwapPool[pool];
    }

    /// @inheritdoc ISwapper
    function assetToProductSwapPath() public view returns (address[] memory) {
        return _getBrotherSwapperStorage().assetToProductSwapPath;
    }

    /// @inheritdoc ISwapper
    function productToAssetSwapPath() public view returns (address[] memory) {
        return _getBrotherSwapperStorage().productToAssetSwapPath;
    }

    /// @notice The struct `SwapRequest` value that is pending for swap.
    function pendingRequest() public view returns (SwapRequest memory) {
        return _getBrotherSwapperStorage().pendingRequest;
    }
<<<<<<< HEAD
=======

    function operator() public view returns (address) {
        return _getBrotherSwapperStorage().operator;
    }
>>>>>>> 61b5b7b1
}<|MERGE_RESOLUTION|>--- conflicted
+++ resolved
@@ -25,10 +25,7 @@
 
     struct SwapRequest {
         uint256 amount;
-<<<<<<< HEAD
-=======
         uint256 minOutAmount;
->>>>>>> 61b5b7b1
         ISpotManager.SwapType swapType;
         bool isBuy;
         uint128 gasLimit;
@@ -50,10 +47,7 @@
         address[] assetToProductSwapPath;
         address[] productToAssetSwapPath;
         SwapRequest pendingRequest;
-<<<<<<< HEAD
-=======
         address operator;
->>>>>>> 61b5b7b1
     }
 
     // keccak256(abi.encode(uint256(keccak256("logarithm.storage.BrotherSwapper")) - 1)) & ~bytes32(uint256(0xff))
@@ -81,11 +75,8 @@
         uint256 indexed round, uint256 sizeDeltaInTokens, uint256 collateralDeltaAmount, bool isIncrease
     );
 
-<<<<<<< HEAD
-=======
     event OperatorSet(address indexed newOperator);
 
->>>>>>> 61b5b7b1
     /*//////////////////////////////////////////////////////////////
                                MODIFIERS
     //////////////////////////////////////////////////////////////*/
@@ -171,11 +162,6 @@
         }
     }
 
-<<<<<<< HEAD
-    function _setPendingRequest(
-        bool isBuy,
-        uint256 amount,
-=======
     function _setOperator(address newOperator) internal {
         if (operator() != newOperator) {
             _getBrotherSwapperStorage().operator = newOperator;
@@ -187,7 +173,6 @@
         bool isBuy,
         uint256 amount,
         uint256 minOutAmount,
->>>>>>> 61b5b7b1
         ISpotManager.SwapType swapType,
         uint128 gasLimit,
         bytes memory hedgeData
@@ -203,10 +188,7 @@
         _getBrotherSwapperStorage().pendingRequest = SwapRequest({
             isBuy: isBuy,
             amount: amount,
-<<<<<<< HEAD
-=======
             minOutAmount: minOutAmount,
->>>>>>> 61b5b7b1
             swapType: swapType,
             gasLimit: gasLimit,
             round: round,
@@ -248,19 +230,11 @@
             revert Errors.InvalidTokenSend();
         }
         // decode data
-<<<<<<< HEAD
-        // data = abi.encode(buyResGasLimit(), swapType, swapData);
-        (uint128 buyResGasLimit, ISpotManager.SwapType swapType, bytes memory hedgeData) =
-            abi.decode(data, (uint128, ISpotManager.SwapType, bytes));
-
-        _setPendingRequest(true, amountLD, swapType, buyResGasLimit, hedgeData);
-=======
         // data = abi.encode(buyResGasLimit(), minOutAmount, swapType, swapData);
         (uint128 buyResGasLimit, uint64 minOutAmountSD, ISpotManager.SwapType swapType, bytes memory hedgeData) =
             abi.decode(data, (uint128, uint64, ISpotManager.SwapType, bytes));
         uint256 minOutAmountLD = _toLD(minOutAmountSD);
         _setPendingRequest(true, amountLD, minOutAmountLD, swapType, buyResGasLimit, hedgeData);
->>>>>>> 61b5b7b1
     }
 
     /// @dev Called when sell request has been sent from XSpotManager.
@@ -269,13 +243,6 @@
         authCaller(messenger())
         onlySpotManager(sender)
     {
-<<<<<<< HEAD
-        (uint128 sellResGasLimit, uint64 productsSD, ISpotManager.SwapType swapType, bytes memory hedgeData) =
-            abi.decode(data, (uint128, uint64, ISpotManager.SwapType, bytes));
-        uint256 productsLD = _toLD(productsSD);
-
-        _setPendingRequest(false, productsLD, swapType, sellResGasLimit, hedgeData);
-=======
         (
             uint128 sellResGasLimit,
             uint64 productsSD,
@@ -287,20 +254,14 @@
         uint256 minOutAmountLD = _toLD(minOutAmountSD);
 
         _setPendingRequest(false, productsLD, minOutAmountLD, swapType, sellResGasLimit, hedgeData);
->>>>>>> 61b5b7b1
     }
 
     /// @notice Execute swap that is pending
     ///
     /// @param swapData Data used in swap, e.g. Empty for manual swap and non-empty for 1inch.
-<<<<<<< HEAD
-    function executeSwap(bytes calldata swapData) external {
-        SwapRequest memory _pendingRequest = pendingRequest();
-=======
     function executeSwap(bytes calldata swapData) external authCaller(operator()) {
         SwapRequest memory _pendingRequest = pendingRequest();
         delete _getBrotherSwapperStorage().pendingRequest;
->>>>>>> 61b5b7b1
 
         if (_pendingRequest.amount == 0) {
             revert Errors.NoPendingRequest();
@@ -315,12 +276,9 @@
                 if (!success) {
                     revert Errors.SwapFailed();
                 }
-<<<<<<< HEAD
-=======
                 if (productsLD < _pendingRequest.minOutAmount) {
                     revert Errors.ExceedsSlippage();
                 }
->>>>>>> 61b5b7b1
             } else if (_pendingRequest.swapType == ISpotManager.SwapType.MANUAL) {
                 productsLD = ManualSwapLogic.swap(_pendingRequest.amount, assetToProductSwapPath());
             } else {
@@ -353,19 +311,15 @@
                 if (!success) {
                     revert Errors.SwapFailed();
                 }
-<<<<<<< HEAD
-=======
                 if (assetsLD < _pendingRequest.minOutAmount) {
                     revert Errors.ExceedsSlippage();
                 }
->>>>>>> 61b5b7b1
             } else if (_pendingRequest.swapType == ISpotManager.SwapType.MANUAL) {
                 assetsLD = ManualSwapLogic.swap(_pendingRequest.amount, productToAssetSwapPath());
             } else {
                 // TODO: fallback swap
                 revert Errors.UnsupportedSwapType();
             }
-<<<<<<< HEAD
 
             ILogarithmMessenger _messenger = ILogarithmMessenger(messenger());
             IERC20(_asset).safeTransfer(address(_messenger), assetsLD);
@@ -387,31 +341,6 @@
                 );
             }
         }
-
-        delete _getBrotherSwapperStorage().pendingRequest;
-=======
-
-            ILogarithmMessenger _messenger = ILogarithmMessenger(messenger());
-            IERC20(_asset).safeTransfer(address(_messenger), assetsLD);
-            _messenger.send(
-                SendParams({
-                    dstChainId: dstChainId(),
-                    receiver: spotManager(),
-                    token: _asset,
-                    gasLimit: _pendingRequest.gasLimit,
-                    amount: assetsLD,
-                    data: abi.encode(_toSD(_pendingRequest.amount), block.timestamp)
-                })
-            );
-
-            emit SwapProcessed(_pendingRequest.swapType, assetsLD, _pendingRequest.amount, false);
-            if (_pendingRequest.round != 0) {
-                emit CreateRequest(
-                    _pendingRequest.round, _pendingRequest.amount, _pendingRequest.collateralDeltaAmount, false
-                );
-            }
-        }
->>>>>>> 61b5b7b1
     }
 
     /*//////////////////////////////////////////////////////////////
@@ -489,11 +418,8 @@
     function pendingRequest() public view returns (SwapRequest memory) {
         return _getBrotherSwapperStorage().pendingRequest;
     }
-<<<<<<< HEAD
-=======
 
     function operator() public view returns (address) {
         return _getBrotherSwapperStorage().operator;
     }
->>>>>>> 61b5b7b1
 }