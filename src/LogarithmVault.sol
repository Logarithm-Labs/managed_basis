--- conflicted
+++ resolved
@@ -385,7 +385,6 @@
         uint256 executedAssets;
         // separate workflow for last redeem
         if (isLast) {
-<<<<<<< HEAD
             uint256 _processedWithdrawAssets;
             uint256 _accRequestedWithdrawAssets;
             if (isPrioritizedAccount) {
@@ -395,21 +394,13 @@
                 _processedWithdrawAssets = $.processedWithdrawAssets;
                 _accRequestedWithdrawAssets = $.accRequestedWithdrawAssets;
             }
-=======
-            uint256 _processedWithdrawAssets = $.proccessedWithdrawAssets;
-            uint256 _accRequestedWithdrawAssets = $.accRequestedWithdrawAssets;
->>>>>>> 28b85e45
             uint256 shortfall = _accRequestedWithdrawAssets - _processedWithdrawAssets;
 
             if (shortfall > 0) {
                 (, executedAssets) = withdrawRequest.requestedAssets.trySub(shortfall);
-<<<<<<< HEAD
                 isPrioritizedAccount
                     ? $.prioritizedProcessedWithdrawAssets = _accRequestedWithdrawAssets
                     : $.processedWithdrawAssets = _accRequestedWithdrawAssets;
-=======
-                $.proccessedWithdrawAssets = _accRequestedWithdrawAssets;
->>>>>>> 28b85e45
             } else {
                 uint256 _idleAssets = idleAssets();
                 executedAssets = withdrawRequest.requestedAssets + _idleAssets;
