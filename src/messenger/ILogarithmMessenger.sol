--- conflicted
+++ resolved
@@ -11,14 +11,11 @@
 }
 
 interface ILogarithmMessenger {
-<<<<<<< HEAD
     function authorize(address account) external;
     function unauthorize(address account) external;
     function updateGasStation(address newGasStation) external;
     function registerDstMessenger(uint256 chainId, uint32 lzEid, bytes32 dstMessenger) external;
     function registerStargate(address token, address stargate) external;
-=======
     /// @dev Assets should be sent before calling this function.
->>>>>>> 196480e8
     function send(SendParams calldata params) external payable;
 }