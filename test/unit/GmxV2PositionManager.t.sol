--- conflicted
+++ resolved
@@ -87,24 +87,6 @@
         // deploy hedgeManager beacon
         address hedgeManagerBeacon = DeployHelper.deployBeacon(address(new GmxV2PositionManager()), owner);
         // deploy positionMnager beacon proxy
-<<<<<<< HEAD
-        address gmxPositionManagerProxy;
-        // = address(
-        //     new BeaconProxy(
-        //         positionManagerBeacon,
-        //         abi.encodeWithSelector(
-        //             GmxV2PositionManager.initialize.selector,
-        //             address(strategy),
-        //             address(config),
-        //             address(gmxGasStation),
-        //             GMX_ETH_USDC_MARKET
-        //         )
-        //     )
-        // );
-        hedgeManager = GmxV2PositionManager(payable(gmxPositionManagerProxy));
-        vm.label(address(hedgeManager), "hedgeManager");
-        gasStation.registerManager(address(hedgeManager), true);
-=======
         address gmxPositionManagerProxy = address(
             new BeaconProxy(
                 positionManagerBeacon,
@@ -117,10 +99,9 @@
                 )
             )
         );
-        positionManager = GmxV2PositionManager(payable(gmxPositionManagerProxy));
-        vm.label(address(positionManager), "positionManager");
-        gmxGasStation.registerPositionManager(address(positionManager), true);
->>>>>>> c517b905
+        hedgeManager = GmxV2PositionManager(payable(gmxPositionManagerProxy));
+        vm.label(address(hedgeManager), "hedgeManager");
+        gmxGasStation.registerManager(address(hedgeManager), true);
         vm.stopPrank();
     }
 
@@ -181,11 +162,7 @@
         ReaderPositionUtils.PositionInfo memory positionInfo = _getPositionInfo(address(oracle));
         assertApproxEqRel(positionInfo.position.numbers.sizeInTokens, 1 ether, 0.99999 ether);
         assertApproxEqRel(positionInfo.position.numbers.collateralAmount, 300 * USDC_PRECISION, 0.9 ether);
-<<<<<<< HEAD
         assertEq(hedgeManager.pendingIncreaseOrderKey(), bytes32(0));
-=======
-        assertEq(positionManager.pendingIncreaseOrderKey(), bytes32(0));
->>>>>>> c517b905
     }
 
     function test_adjustPosition_increasePosition_lessThanIdleCollateral() public {
@@ -248,23 +225,14 @@
     function test_adjustPosition_decreasePositionSize() public afterHavingPosition {
         vm.startPrank(address(strategy));
         ReaderPositionUtils.PositionInfo memory positionInfoBefore = _getPositionInfo(address(oracle));
-<<<<<<< HEAD
-        hedgeManager.adjustPosition(
-            IHedgeManager.AdjustPositionPayload({
-=======
-        positionManager.adjustPosition(
-            IPositionManager.AdjustPositionPayload({
->>>>>>> c517b905
+        hedgeManager.adjustPosition(
+            IHedgeManager.AdjustPositionPayload({
                 sizeDeltaInTokens: 0.5 ether,
                 collateralDeltaAmount: 0,
                 isIncrease: false
             })
         );
-<<<<<<< HEAD
-        _executeOrder(hedgeManager.pendingDecreaseOrderKey());
-=======
-        _executeOrder(positionManager.pendingDecreaseOrderKey());
->>>>>>> c517b905
+        _executeOrder(hedgeManager.pendingDecreaseOrderKey());
         ReaderPositionUtils.PositionInfo memory positionInfoAfter = _getPositionInfo(address(oracle));
         assertEq(
             positionInfoAfter.position.numbers.sizeInTokens,
@@ -322,11 +290,7 @@
                 isIncrease: false
             })
         );
-<<<<<<< HEAD
-        _executeOrder(hedgeManager.pendingDecreaseOrderKey());
-=======
-        _executeOrder(positionManager.pendingDecreaseOrderKey());
->>>>>>> c517b905
+        _executeOrder(hedgeManager.pendingDecreaseOrderKey());
         ReaderPositionUtils.PositionInfo memory positionInfoAfter = _getPositionInfo(address(oracle));
         assertEq(
             strategy.sizeDeltaInTokens(),
@@ -340,11 +304,7 @@
     }
 
     function test_positionNetBalance() public afterHavingPosition {
-<<<<<<< HEAD
         uint256 positionNetBalance = hedgeManager.positionNetBalance();
-=======
-        uint256 positionNetBalance = positionManager.positionNetBalance();
->>>>>>> c517b905
         assertGt(positionNetBalance, 0);
     }
 
@@ -372,11 +332,7 @@
         int256 priceBefore = IPriceFeed(productPriceFeed).latestAnswer();
         _mockChainlinkPriceFeedAnswer(productPriceFeed, priceBefore * 9 / 10);
         ReaderPositionUtils.PositionInfo memory positionInfoBefore = _getPositionInfo(address(oracle));
-<<<<<<< HEAD
-        uint256 positionNetBalanceBefore = hedgeManager.positionNetBalance();
-=======
-        uint256 positionNetBalanceBefore = positionManager.positionNetBalance();
->>>>>>> c517b905
+        uint256 positionNetBalanceBefore = hedgeManager.positionNetBalance();
         uint256 strategyBalanceBefore = IERC20(USDC).balanceOf(address(strategy));
         assertTrue(positionInfoBefore.pnlAfterPriceImpactUsd > 0);
         vm.startPrank(address(strategy));
@@ -387,15 +343,9 @@
                 isIncrease: false
             })
         );
-<<<<<<< HEAD
-        _executeOrder(hedgeManager.pendingDecreaseOrderKey());
-        ReaderPositionUtils.PositionInfo memory positionInfoAfter = _getPositionInfo(address(oracle));
-        uint256 positionNetBalanceAfter = hedgeManager.positionNetBalance();
-=======
-        _executeOrder(positionManager.pendingDecreaseOrderKey());
-        ReaderPositionUtils.PositionInfo memory positionInfoAfter = _getPositionInfo(address(oracle));
-        uint256 positionNetBalanceAfter = positionManager.positionNetBalance();
->>>>>>> c517b905
+        _executeOrder(hedgeManager.pendingDecreaseOrderKey());
+        ReaderPositionUtils.PositionInfo memory positionInfoAfter = _getPositionInfo(address(oracle));
+        uint256 positionNetBalanceAfter = hedgeManager.positionNetBalance();
         uint256 strategyBalanceAfter = IERC20(USDC).balanceOf(address(strategy));
         assertEq(positionInfoAfter.position.numbers.sizeInUsd, positionInfoBefore.position.numbers.sizeInUsd);
         assertEq(positionInfoAfter.position.numbers.sizeInTokens, positionInfoBefore.position.numbers.sizeInTokens);
@@ -428,11 +378,7 @@
                 isIncrease: false
             })
         );
-<<<<<<< HEAD
-        _executeOrder(hedgeManager.pendingDecreaseOrderKey());
-=======
-        _executeOrder(positionManager.pendingDecreaseOrderKey());
->>>>>>> c517b905
+        _executeOrder(hedgeManager.pendingDecreaseOrderKey());
         ReaderPositionUtils.PositionInfo memory positionInfoAfter = _getPositionInfo(address(oracle));
         assertEq(
             positionInfoAfter.position.numbers.sizeInTokens,
@@ -447,11 +393,7 @@
         int256 priceBefore = IPriceFeed(productPriceFeed).latestAnswer();
         _mockChainlinkPriceFeedAnswer(productPriceFeed, priceBefore * 9 / 10);
         ReaderPositionUtils.PositionInfo memory positionInfoBefore = _getPositionInfo(address(oracle));
-<<<<<<< HEAD
-        uint256 positionNetBalanceBefore = hedgeManager.positionNetBalance();
-=======
-        uint256 positionNetBalanceBefore = positionManager.positionNetBalance();
->>>>>>> c517b905
+        uint256 positionNetBalanceBefore = hedgeManager.positionNetBalance();
         uint256 strategyBalanceBefore = IERC20(USDC).balanceOf(address(strategy));
         assertTrue(positionInfoBefore.pnlAfterPriceImpactUsd > 0);
         vm.startPrank(address(strategy));
@@ -462,19 +404,11 @@
                 isIncrease: false
             })
         );
-<<<<<<< HEAD
         assertNotEq(hedgeManager.pendingDecreaseOrderKey(), bytes32(0));
         assertEq(hedgeManager.pendingIncreaseOrderKey(), bytes32(0));
         _executeOrder(hedgeManager.pendingDecreaseOrderKey());
         ReaderPositionUtils.PositionInfo memory positionInfoAfter = _getPositionInfo(address(oracle));
         uint256 positionNetBalanceAfter = hedgeManager.positionNetBalance();
-=======
-        assertNotEq(positionManager.pendingDecreaseOrderKey(), bytes32(0));
-        assertEq(positionManager.pendingIncreaseOrderKey(), bytes32(0));
-        _executeOrder(positionManager.pendingDecreaseOrderKey());
-        ReaderPositionUtils.PositionInfo memory positionInfoAfter = _getPositionInfo(address(oracle));
-        uint256 positionNetBalanceAfter = positionManager.positionNetBalance();
->>>>>>> c517b905
         uint256 strategyBalanceAfter = IERC20(USDC).balanceOf(address(strategy));
         assertEq(positionInfoAfter.position.numbers.sizeInUsd, positionInfoBefore.position.numbers.sizeInUsd);
         assertEq(positionInfoAfter.position.numbers.sizeInTokens, positionInfoBefore.position.numbers.sizeInTokens);
@@ -493,11 +427,7 @@
         int256 priceBefore = IPriceFeed(productPriceFeed).latestAnswer();
         _mockChainlinkPriceFeedAnswer(productPriceFeed, priceBefore * 9 / 10);
         ReaderPositionUtils.PositionInfo memory positionInfoBefore = _getPositionInfo(address(oracle));
-<<<<<<< HEAD
-        uint256 positionNetBalanceBefore = hedgeManager.positionNetBalance();
-=======
-        uint256 positionNetBalanceBefore = positionManager.positionNetBalance();
->>>>>>> c517b905
+        uint256 positionNetBalanceBefore = hedgeManager.positionNetBalance();
         uint256 strategyBalanceBefore = IERC20(USDC).balanceOf(address(strategy));
         assertTrue(positionInfoBefore.pnlAfterPriceImpactUsd > 0);
         vm.startPrank(address(strategy));
@@ -508,21 +438,12 @@
                 isIncrease: false
             })
         );
-<<<<<<< HEAD
         assertNotEq(hedgeManager.pendingIncreaseOrderKey(), bytes32(0));
         assertNotEq(hedgeManager.pendingDecreaseOrderKey(), bytes32(0));
         _executeOrder(hedgeManager.pendingDecreaseOrderKey());
         _executeOrder(hedgeManager.pendingIncreaseOrderKey());
         ReaderPositionUtils.PositionInfo memory positionInfoAfter = _getPositionInfo(address(oracle));
         uint256 positionNetBalanceAfter = hedgeManager.positionNetBalance();
-=======
-        assertNotEq(positionManager.pendingIncreaseOrderKey(), bytes32(0));
-        assertNotEq(positionManager.pendingDecreaseOrderKey(), bytes32(0));
-        _executeOrder(positionManager.pendingDecreaseOrderKey());
-        _executeOrder(positionManager.pendingIncreaseOrderKey());
-        ReaderPositionUtils.PositionInfo memory positionInfoAfter = _getPositionInfo(address(oracle));
-        uint256 positionNetBalanceAfter = positionManager.positionNetBalance();
->>>>>>> c517b905
         uint256 strategyBalanceAfter = IERC20(USDC).balanceOf(address(strategy));
         assertApproxEqRel(
             positionInfoAfter.position.numbers.sizeInTokens,
@@ -547,11 +468,7 @@
         int256 priceBefore = IPriceFeed(productPriceFeed).latestAnswer();
         _mockChainlinkPriceFeedAnswer(productPriceFeed, priceBefore * 9 / 10);
         ReaderPositionUtils.PositionInfo memory positionInfoBefore = _getPositionInfo(address(oracle));
-<<<<<<< HEAD
-        uint256 positionNetBalanceBefore = hedgeManager.positionNetBalance();
-=======
-        uint256 positionNetBalanceBefore = positionManager.positionNetBalance();
->>>>>>> c517b905
+        uint256 positionNetBalanceBefore = hedgeManager.positionNetBalance();
         uint256 strategyBalanceBefore = IERC20(USDC).balanceOf(address(strategy));
         assertTrue(positionInfoBefore.pnlAfterPriceImpactUsd > 0);
         vm.startPrank(address(strategy));
@@ -562,21 +479,12 @@
                 isIncrease: false
             })
         );
-<<<<<<< HEAD
         assertNotEq(hedgeManager.pendingIncreaseOrderKey(), bytes32(0));
         assertNotEq(hedgeManager.pendingDecreaseOrderKey(), bytes32(0));
         _executeOrder(hedgeManager.pendingDecreaseOrderKey());
         _executeOrder(hedgeManager.pendingIncreaseOrderKey());
         ReaderPositionUtils.PositionInfo memory positionInfoAfter = _getPositionInfo(address(oracle));
         uint256 positionNetBalanceAfter = hedgeManager.positionNetBalance();
-=======
-        assertNotEq(positionManager.pendingIncreaseOrderKey(), bytes32(0));
-        assertNotEq(positionManager.pendingDecreaseOrderKey(), bytes32(0));
-        _executeOrder(positionManager.pendingDecreaseOrderKey());
-        _executeOrder(positionManager.pendingIncreaseOrderKey());
-        ReaderPositionUtils.PositionInfo memory positionInfoAfter = _getPositionInfo(address(oracle));
-        uint256 positionNetBalanceAfter = positionManager.positionNetBalance();
->>>>>>> c517b905
         uint256 strategyBalanceAfter = IERC20(USDC).balanceOf(address(strategy));
         assertApproxEqRel(
             positionInfoAfter.position.numbers.sizeInTokens,
@@ -598,36 +506,21 @@
         int256 priceBefore = IPriceFeed(productPriceFeed).latestAnswer();
         _mockChainlinkPriceFeedAnswer(productPriceFeed, priceBefore * 1001 / 1000);
         ReaderPositionUtils.PositionInfo memory positionInfoBefore = _getPositionInfo(address(oracle));
-<<<<<<< HEAD
-        uint256 positionNetBalanceBefore = hedgeManager.positionNetBalance();
-=======
-        uint256 positionNetBalanceBefore = positionManager.positionNetBalance();
->>>>>>> c517b905
+        uint256 positionNetBalanceBefore = hedgeManager.positionNetBalance();
         uint256 strategyBalanceBefore = IERC20(USDC).balanceOf(address(strategy));
         assertTrue(positionInfoBefore.pnlAfterPriceImpactUsd < 0);
         vm.startPrank(address(strategy));
-        hedgeManager.adjustPosition(
-            IHedgeManager.AdjustPositionPayload({
                 sizeDeltaInTokens: 0,
                 collateralDeltaAmount: collateralDelta,
                 isIncrease: false
             })
         );
-<<<<<<< HEAD
         assertEq(hedgeManager.pendingIncreaseOrderKey(), bytes32(0));
         assertNotEq(hedgeManager.pendingDecreaseOrderKey(), bytes32(0));
         _executeOrder(hedgeManager.pendingDecreaseOrderKey());
         _executeOrder(hedgeManager.pendingIncreaseOrderKey());
         ReaderPositionUtils.PositionInfo memory positionInfoAfter = _getPositionInfo(address(oracle));
         uint256 positionNetBalanceAfter = hedgeManager.positionNetBalance();
-=======
-        assertEq(positionManager.pendingIncreaseOrderKey(), bytes32(0));
-        assertNotEq(positionManager.pendingDecreaseOrderKey(), bytes32(0));
-        _executeOrder(positionManager.pendingDecreaseOrderKey());
-        _executeOrder(positionManager.pendingIncreaseOrderKey());
-        ReaderPositionUtils.PositionInfo memory positionInfoAfter = _getPositionInfo(address(oracle));
-        uint256 positionNetBalanceAfter = positionManager.positionNetBalance();
->>>>>>> c517b905
         uint256 strategyBalanceAfter = IERC20(USDC).balanceOf(address(strategy));
 
         assertEq(positionInfoAfter.position.numbers.sizeInTokens, positionInfoBefore.position.numbers.sizeInTokens);
@@ -650,11 +543,7 @@
         int256 priceBefore = IPriceFeed(productPriceFeed).latestAnswer();
         _mockChainlinkPriceFeedAnswer(productPriceFeed, priceBefore * 9 / 10);
         ReaderPositionUtils.PositionInfo memory positionInfoBefore = _getPositionInfo(address(oracle));
-<<<<<<< HEAD
-        uint256 positionNetBalanceBefore = hedgeManager.positionNetBalance();
-=======
-        uint256 positionNetBalanceBefore = positionManager.positionNetBalance();
->>>>>>> c517b905
+        uint256 positionNetBalanceBefore = hedgeManager.positionNetBalance();
         uint256 strategyBalanceBefore = IERC20(USDC).balanceOf(address(strategy));
         console.log("-------before-------");
         console.log("size in usd", positionInfoBefore.position.numbers.sizeInUsd);
@@ -672,19 +561,11 @@
                 isIncrease: false
             })
         );
-<<<<<<< HEAD
         assertEq(hedgeManager.pendingIncreaseOrderKey(), bytes32(0));
         assertNotEq(hedgeManager.pendingDecreaseOrderKey(), bytes32(0));
         _executeOrder(hedgeManager.pendingDecreaseOrderKey());
         ReaderPositionUtils.PositionInfo memory positionInfoAfter = _getPositionInfo(address(oracle));
         uint256 positionNetBalanceAfter = hedgeManager.positionNetBalance();
-=======
-        assertEq(positionManager.pendingIncreaseOrderKey(), bytes32(0));
-        assertNotEq(positionManager.pendingDecreaseOrderKey(), bytes32(0));
-        _executeOrder(positionManager.pendingDecreaseOrderKey());
-        ReaderPositionUtils.PositionInfo memory positionInfoAfter = _getPositionInfo(address(oracle));
-        uint256 positionNetBalanceAfter = positionManager.positionNetBalance();
->>>>>>> c517b905
         uint256 strategyBalanceAfter = IERC20(USDC).balanceOf(address(strategy));
         console.log("-------after-------");
         console.log("size in usd", positionInfoAfter.position.numbers.sizeInUsd);
@@ -716,11 +597,7 @@
         int256 priceBefore = IPriceFeed(productPriceFeed).latestAnswer();
         _mockChainlinkPriceFeedAnswer(productPriceFeed, priceBefore * 9 / 10);
         ReaderPositionUtils.PositionInfo memory positionInfoBefore = _getPositionInfo(address(oracle));
-<<<<<<< HEAD
-        uint256 positionNetBalanceBefore = hedgeManager.positionNetBalance();
-=======
-        uint256 positionNetBalanceBefore = positionManager.positionNetBalance();
->>>>>>> c517b905
+        uint256 positionNetBalanceBefore = hedgeManager.positionNetBalance();
         uint256 strategyBalanceBefore = IERC20(USDC).balanceOf(address(strategy));
         assertTrue(positionInfoBefore.pnlAfterPriceImpactUsd > 0);
         vm.startPrank(address(strategy));
@@ -731,19 +608,11 @@
                 isIncrease: false
             })
         );
-<<<<<<< HEAD
         assertEq(hedgeManager.pendingIncreaseOrderKey(), bytes32(0));
         assertNotEq(hedgeManager.pendingDecreaseOrderKey(), bytes32(0));
         _executeOrder(hedgeManager.pendingDecreaseOrderKey());
         ReaderPositionUtils.PositionInfo memory positionInfoAfter = _getPositionInfo(address(oracle));
         uint256 positionNetBalanceAfter = hedgeManager.positionNetBalance();
-=======
-        assertEq(positionManager.pendingIncreaseOrderKey(), bytes32(0));
-        assertNotEq(positionManager.pendingDecreaseOrderKey(), bytes32(0));
-        _executeOrder(positionManager.pendingDecreaseOrderKey());
-        ReaderPositionUtils.PositionInfo memory positionInfoAfter = _getPositionInfo(address(oracle));
-        uint256 positionNetBalanceAfter = positionManager.positionNetBalance();
->>>>>>> c517b905
         uint256 strategyBalanceAfter = IERC20(USDC).balanceOf(address(strategy));
         assertEq(
             positionInfoAfter.position.numbers.sizeInTokens + 0.5 ether,
@@ -763,11 +632,7 @@
         int256 priceBefore = IPriceFeed(productPriceFeed).latestAnswer();
         _mockChainlinkPriceFeedAnswer(productPriceFeed, priceBefore * 1001 / 1000);
         ReaderPositionUtils.PositionInfo memory positionInfoBefore = _getPositionInfo(address(oracle));
-<<<<<<< HEAD
-        uint256 positionNetBalanceBefore = hedgeManager.positionNetBalance();
-=======
-        uint256 positionNetBalanceBefore = positionManager.positionNetBalance();
->>>>>>> c517b905
+        uint256 positionNetBalanceBefore = hedgeManager.positionNetBalance();
         uint256 strategyBalanceBefore = IERC20(USDC).balanceOf(address(strategy));
         assertTrue(positionInfoBefore.pnlAfterPriceImpactUsd < 0);
         vm.startPrank(address(strategy));
@@ -778,21 +643,12 @@
                 isIncrease: false
             })
         );
-<<<<<<< HEAD
         assertEq(hedgeManager.pendingIncreaseOrderKey(), bytes32(0));
         assertNotEq(hedgeManager.pendingDecreaseOrderKey(), bytes32(0));
         _executeOrder(hedgeManager.pendingDecreaseOrderKey());
         _executeOrder(hedgeManager.pendingIncreaseOrderKey());
         ReaderPositionUtils.PositionInfo memory positionInfoAfter = _getPositionInfo(address(oracle));
         uint256 positionNetBalanceAfter = hedgeManager.positionNetBalance();
-=======
-        assertEq(positionManager.pendingIncreaseOrderKey(), bytes32(0));
-        assertNotEq(positionManager.pendingDecreaseOrderKey(), bytes32(0));
-        _executeOrder(positionManager.pendingDecreaseOrderKey());
-        _executeOrder(positionManager.pendingIncreaseOrderKey());
-        ReaderPositionUtils.PositionInfo memory positionInfoAfter = _getPositionInfo(address(oracle));
-        uint256 positionNetBalanceAfter = positionManager.positionNetBalance();
->>>>>>> c517b905
         uint256 strategyBalanceAfter = IERC20(USDC).balanceOf(address(strategy));
         assertEq(
             positionInfoAfter.position.numbers.sizeInTokens,
@@ -813,11 +669,7 @@
         int256 priceBefore = IPriceFeed(productPriceFeed).latestAnswer();
         _mockChainlinkPriceFeedAnswer(productPriceFeed, priceBefore * 9 / 10);
         ReaderPositionUtils.PositionInfo memory positionInfoBefore = _getPositionInfo(address(oracle));
-<<<<<<< HEAD
-        uint256 positionNetBalanceBefore = hedgeManager.positionNetBalance();
-=======
-        uint256 positionNetBalanceBefore = positionManager.positionNetBalance();
->>>>>>> c517b905
+        uint256 positionNetBalanceBefore = hedgeManager.positionNetBalance();
         uint256 strategyBalanceBefore = IERC20(USDC).balanceOf(address(strategy));
         assertTrue(positionInfoBefore.pnlAfterPriceImpactUsd > 0);
         console.log("-------before-------");
@@ -835,21 +687,12 @@
                 isIncrease: false
             })
         );
-<<<<<<< HEAD
         assertNotEq(hedgeManager.pendingIncreaseOrderKey(), bytes32(0));
         assertNotEq(hedgeManager.pendingDecreaseOrderKey(), bytes32(0));
         _executeOrder(hedgeManager.pendingDecreaseOrderKey());
         _executeOrder(hedgeManager.pendingIncreaseOrderKey());
         ReaderPositionUtils.PositionInfo memory positionInfoAfter = _getPositionInfo(address(oracle));
         uint256 positionNetBalanceAfter = hedgeManager.positionNetBalance();
-=======
-        assertNotEq(positionManager.pendingIncreaseOrderKey(), bytes32(0));
-        assertNotEq(positionManager.pendingDecreaseOrderKey(), bytes32(0));
-        _executeOrder(positionManager.pendingDecreaseOrderKey());
-        _executeOrder(positionManager.pendingIncreaseOrderKey());
-        ReaderPositionUtils.PositionInfo memory positionInfoAfter = _getPositionInfo(address(oracle));
-        uint256 positionNetBalanceAfter = positionManager.positionNetBalance();
->>>>>>> c517b905
         uint256 strategyBalanceAfter = IERC20(USDC).balanceOf(address(strategy));
         console.log("-------after-------");
         console.log("size in usd", positionInfoAfter.position.numbers.sizeInUsd);
@@ -872,34 +715,19 @@
 
     function test_getClaimableFundingAmounts() public afterHavingPosition {
         _moveTimestampWithPriceFeed(3600);
-<<<<<<< HEAD
         (uint256 claimableLongAmount, uint256 claimableShortAmount) = hedgeManager.getClaimableFundingAmounts();
         assertTrue(claimableLongAmount > 0);
         assertTrue(claimableShortAmount > 0);
         uint256 positionNetBalanceBefore = hedgeManager.positionNetBalance();
-=======
-        (uint256 claimableLongAmount, uint256 claimableShortAmount) = positionManager.getClaimableFundingAmounts();
-        assertTrue(claimableLongAmount > 0, "claimableLongAmount");
-        assertTrue(claimableShortAmount > 0, "claimableShortAmount");
-        uint256 positionNetBalanceBefore = positionManager.positionNetBalance();
->>>>>>> c517b905
         vm.startPrank(address(strategy));
         hedgeManager.adjustPosition(
             IHedgeManager.AdjustPositionPayload({sizeDeltaInTokens: 0, collateralDeltaAmount: 1, isIncrease: false})
         );
-<<<<<<< HEAD
         _executeOrder(hedgeManager.pendingDecreaseOrderKey());
         (claimableLongAmount, claimableShortAmount) = hedgeManager.getClaimableFundingAmounts();
         assertTrue(claimableLongAmount == 0);
         assertTrue(claimableShortAmount == 0);
         uint256 positionNetBalanceAfter = hedgeManager.positionNetBalance();
-=======
-        _executeOrder(positionManager.pendingDecreaseOrderKey());
-        (claimableLongAmount, claimableShortAmount) = positionManager.getClaimableFundingAmounts();
-        assertTrue(claimableLongAmount == 0, "0 long");
-        assertTrue(claimableShortAmount == 0, "0 short");
-        uint256 positionNetBalanceAfter = positionManager.positionNetBalance();
->>>>>>> c517b905
         console.log("balance before", positionNetBalanceBefore);
         console.log("balance after", positionNetBalanceAfter);
     }
@@ -1033,11 +861,7 @@
                 isIncrease: false
             })
         );
-<<<<<<< HEAD
-        _executeOrder(hedgeManager.pendingDecreaseOrderKey());
-=======
-        _executeOrder(positionManager.pendingDecreaseOrderKey());
->>>>>>> c517b905
+        _executeOrder(hedgeManager.pendingDecreaseOrderKey());
         ReaderPositionUtils.PositionInfo memory positionInfoAfter = _getPositionInfo(address(oracle));
 
         uint256 accumulatedPositionFeeAfter = hedgeManager.cumulativePositionFeeUsd();
@@ -1067,11 +891,7 @@
                 isIncrease: true
             })
         );
-<<<<<<< HEAD
         _executeOrder(hedgeManager.pendingIncreaseOrderKey());
-=======
-        _executeOrder(positionManager.pendingIncreaseOrderKey());
->>>>>>> c517b905
         ReaderPositionUtils.PositionInfo memory positionInfoAfter = _getPositionInfo(address(oracle));
 
         uint256 accumulatedPositionFeeAfter = hedgeManager.cumulativePositionFeeUsd();
@@ -1088,17 +908,10 @@
 
     function test_fundingAndBorrowingFees() public {
         vm.startPrank(USDC_WHALE);
-<<<<<<< HEAD
         IERC20(USDC).transfer(address(hedgeManager), 30_000_000 * USDC_PRECISION);
         vm.startPrank(address(strategy));
         hedgeManager.adjustPosition(
             IHedgeManager.AdjustPositionPayload({
-=======
-        IERC20(USDC).transfer(address(positionManager), 30_000 * USDC_PRECISION);
-        vm.startPrank(address(strategy));
-        positionManager.adjustPosition(
-            IPositionManager.AdjustPositionPayload({
->>>>>>> c517b905
                 sizeDeltaInTokens: 10 ether,
                 collateralDeltaAmount: 30_000 * USDC_PRECISION,
                 isIncrease: true
@@ -1111,15 +924,9 @@
         assertEq(borrowingFeeUsd, 0, "borrowing fee 0");
 
         _moveTimestampWithPriceFeed(24 * 3600);
-<<<<<<< HEAD
         (fundingFeeUsd, borrowingFeeUsd) = hedgeManager.cumulativeFundingAndBorrowingFeesUsd();
         ReaderPositionUtils.PositionInfo memory positionInfo = _getPositionInfo(address(oracle));
         uint256 collateralTokenPrice = oracle.getAssetPrice(hedgeManager.collateralToken());
-=======
-        (fundingFeeUsd, borrowingFeeUsd) = positionManager.cumulativeFundingAndBorrowingFeesUsd();
-        ReaderPositionUtils.PositionInfo memory positionInfo = _getPositionInfo(address(oracle));
-        uint256 collateralTokenPrice = oracle.getAssetPrice(positionManager.collateralToken());
->>>>>>> c517b905
 
         assertEq(
             fundingFeeUsd, positionInfo.fees.funding.fundingFeeAmount * collateralTokenPrice, "funding fee is next one"
