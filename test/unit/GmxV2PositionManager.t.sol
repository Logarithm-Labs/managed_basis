// SPDX-License-Identifier: UNLICENSED
pragma solidity ^0.8.0;

import {GmxV2Test} from "test/base/GmxV2Test.sol";

import {console} from "forge-std/console.sol";
import {IERC20} from "forge-std/interfaces/IERC20.sol";

import {ERC1967Proxy} from "@openzeppelin/contracts/proxy/ERC1967/ERC1967Proxy.sol";
import {UpgradeableBeacon} from "@openzeppelin/contracts/proxy/beacon/UpgradeableBeacon.sol";
import {BeaconProxy} from "@openzeppelin/contracts/proxy/beacon/BeaconProxy.sol";
import {Math} from "@openzeppelin/contracts/utils/math/Math.sol";

import {IPriceFeed} from "src/externals/chainlink/interfaces/IPriceFeed.sol";
import {IOrderHandler} from "src/externals/gmx-v2/interfaces/IOrderHandler.sol";
import {ReaderUtils} from "src/externals/gmx-v2/libraries/ReaderUtils.sol";

import {IDataStore} from "src/externals/gmx-v2/interfaces/IDataStore.sol";
import {Precision} from "src/externals/gmx-v2/libraries/Precision.sol";
import {Keys} from "src/externals/gmx-v2/libraries/Keys.sol";

import {MockStrategy} from "test/mock/MockStrategy.sol";

import {GmxV2PositionManager} from "src/hedge/gmx/GmxV2PositionManager.sol";
import {GmxConfig} from "src/hedge/gmx/GmxConfig.sol";
import {LogarithmOracle} from "src/oracle/LogarithmOracle.sol";
import {GasStation} from "src/gas-station/GasStation.sol";
import {Errors} from "src/libraries/utils/Errors.sol";
import {IHedgeManager} from "src/hedge/IHedgeManager.sol";

import {DeployHelper} from "script/utils/DeployHelper.sol";

contract GmxV2PositionManagerTest is GmxV2Test {
    address owner = makeAddr("owner");
    address user = makeAddr("user");

    uint256 constant USD_PRECISION = 1e30;

    address constant asset = USDC; // USDC
    address constant product = WETH; // WETH
    address constant assetPriceFeed = CHL_USDC_USD_PRICE_FEED; // Chainlink USDC-USD price feed
    address constant productPriceFeed = CHL_ETH_USD_PRICE_FEED; // Chainlink ETH-USD price feed
    uint256 constant entryCost = 0.01 ether;
    uint256 constant exitCost = 0.02 ether;
    bool constant isLong = false;

    uint256 constant targetLeverage = 3 ether;

    MockStrategy strategy;
    LogarithmOracle oracle;
    GasStation gasStation;

    function setUp() public {
        _forkArbitrum(237215502);
        vm.startPrank(owner);
        // deploy oracle
        oracle = DeployHelper.deployLogarithmOracle(owner);

        // set oracle price feed
        address[] memory assets = new address[](2);
        address[] memory feeds = new address[](2);
        uint256[] memory heartbeats = new uint256[](2);
        assets[0] = asset;
        assets[1] = product;
        feeds[0] = assetPriceFeed;
        feeds[1] = productPriceFeed;
        heartbeats[0] = 24 * 3600;
        heartbeats[1] = 24 * 3600;
        oracle.setPriceFeeds(assets, feeds);
        oracle.setHeartbeats(feeds, heartbeats);
        _mockChainlinkPriceFeed(assetPriceFeed);
        _mockChainlinkPriceFeed(productPriceFeed);

        strategy = new MockStrategy(address(oracle));

        // deploy config
        GmxConfig config = DeployHelper.deployGmxConfig(owner);
        vm.label(address(config), "config");

        // deploy GasStation
        gasStation = DeployHelper.deployGasStation(owner);
        vm.label(address(gasStation), "gasStation");

        // topup gasStation with some native token, in practice, its don't through gasStation
        vm.deal(address(gasStation), 10000 ether);

        // deploy hedgeManager beacon
        address hedgeManagerBeacon = DeployHelper.deployBeacon(address(new GmxV2PositionManager()), owner);
        // deploy positionMnager beacon proxy
<<<<<<< HEAD
        address gmxPositionManagerProxy;
        // = address(
        //     new BeaconProxy(
        //         positionManagerBeacon,
        //         abi.encodeWithSelector(
        //             GmxV2PositionManager.initialize.selector,
        //             address(strategy),
        //             address(config),
        //             address(gmxGasStation),
        //             GMX_ETH_USDC_MARKET
        //         )
        //     )
        // );
        positionManager = GmxV2PositionManager(payable(gmxPositionManagerProxy));
        vm.label(address(positionManager), "positionManager");
        gmxGasStation.registerPositionManager(address(positionManager), true);
=======
        address gmxPositionManagerProxy = address(
            new BeaconProxy(
                hedgeManagerBeacon,
                abi.encodeWithSelector(
                    GmxV2PositionManager.initialize.selector,
                    address(strategy),
                    address(config),
                    address(gasStation),
                    GMX_ETH_USDC_MARKET
                )
            )
        );
        hedgeManager = GmxV2PositionManager(payable(gmxPositionManagerProxy));
        vm.label(address(hedgeManager), "hedgeManager");
        gasStation.registerManager(address(hedgeManager), true);
>>>>>>> d3fb415b
        vm.stopPrank();
    }

    modifier afterHavingPosition() {
        vm.startPrank(USDC_WHALE);
        IERC20(USDC).transfer(address(hedgeManager), 300 * USDC_PRECISION);
        vm.startPrank(address(strategy));
        hedgeManager.adjustPosition(
            IHedgeManager.AdjustPositionPayload({
                sizeDeltaInTokens: 1 ether,
                collateralDeltaAmount: 300 * USDC_PRECISION,
                isIncrease: true
            })
        );
        bytes32 increaseOrderKey = hedgeManager.pendingIncreaseOrderKey();
        _executeOrder(increaseOrderKey);
        _;
    }

    function test_marketToken() public view {
        address marketToken = hedgeManager.marketToken();
        assertEq(marketToken, GMX_ETH_USDC_MARKET);
    }

    function test_indexToken() public view {
        address indexToken = hedgeManager.indexToken();
        assertEq(indexToken, product);
    }

    function test_longToken() public view {
        address longToken = hedgeManager.longToken();
        assertEq(longToken, product);
    }

    function test_shortToken() public view {
        address shortToken = hedgeManager.shortToken();
        assertEq(shortToken, asset);
    }

    function test_collateralToken() public view {
        address collateralToken = hedgeManager.collateralToken();
        assertEq(collateralToken, asset);
    }

    function test_adjustPosition_increasePosition() public {
        vm.startPrank(USDC_WHALE);
        IERC20(USDC).transfer(address(hedgeManager), 300 * USDC_PRECISION);
        vm.startPrank(address(strategy));
        hedgeManager.adjustPosition(
            IHedgeManager.AdjustPositionPayload({
                sizeDeltaInTokens: 1 ether,
                collateralDeltaAmount: 300 * USDC_PRECISION,
                isIncrease: true
            })
        );
        bytes32 increaseOrderKey = hedgeManager.pendingIncreaseOrderKey();
        _executeOrder(increaseOrderKey);
        ReaderUtils.PositionInfo memory positionInfo = _getPositionInfo(address(oracle));
        assertApproxEqRel(positionInfo.position.numbers.sizeInTokens, 1 ether, 0.99999 ether);
        assertEq(positionInfo.position.numbers.collateralAmount, 297644214);
        assertEq(hedgeManager.pendingIncreaseOrderKey(), bytes32(0));
    }

    function test_adjustPosition_increasePosition_lessThanIdleCollateral() public {
        vm.startPrank(USDC_WHALE);
        IERC20(USDC).transfer(address(hedgeManager), 300 * USDC_PRECISION);
        vm.startPrank(address(strategy));
        hedgeManager.adjustPosition(
            IHedgeManager.AdjustPositionPayload({
                sizeDeltaInTokens: 1 ether,
                collateralDeltaAmount: 200 * USDC_PRECISION,
                isIncrease: true
            })
        );
        bytes32 increaseOrderKey = hedgeManager.pendingIncreaseOrderKey();
        _executeOrder(increaseOrderKey);
        ReaderUtils.PositionInfo memory positionInfo = _getPositionInfo(address(oracle));
        assertApproxEqRel(positionInfo.position.numbers.sizeInTokens, 1 ether, 0.99999 ether);
        assertEq(positionInfo.position.numbers.collateralAmount, 297644214);
    }

    function test_revert_adjustPosition_increasePosition_biggerThanIdleCollateral() public {
        vm.startPrank(USDC_WHALE);
        IERC20(USDC).transfer(address(hedgeManager), 300 * USDC_PRECISION);
        vm.startPrank(address(strategy));
        vm.expectRevert(Errors.NotEnoughCollateral.selector);
        hedgeManager.adjustPosition(
            IHedgeManager.AdjustPositionPayload({
                sizeDeltaInTokens: 1 ether,
                collateralDeltaAmount: 400 * USDC_PRECISION,
                isIncrease: true
            })
        );
    }

    function test_whenNotPending() public {
        vm.startPrank(USDC_WHALE);
        IERC20(USDC).transfer(address(hedgeManager), 300 * USDC_PRECISION);
        vm.startPrank(address(strategy));
        hedgeManager.adjustPosition(
            IHedgeManager.AdjustPositionPayload({
                sizeDeltaInTokens: 1 ether,
                collateralDeltaAmount: 200 * USDC_PRECISION,
                isIncrease: true
            })
        );

        vm.startPrank(USDC_WHALE);
        IERC20(USDC).transfer(address(hedgeManager), 300 * USDC_PRECISION);
        vm.startPrank(address(strategy));
        vm.expectRevert(Errors.AlreadyPending.selector);
        hedgeManager.adjustPosition(
            IHedgeManager.AdjustPositionPayload({
                sizeDeltaInTokens: 1 ether,
                collateralDeltaAmount: 200 * USDC_PRECISION,
                isIncrease: true
            })
        );
    }

    function test_adjustPosition_decreasePositionSize() public afterHavingPosition {
        vm.startPrank(address(strategy));
        ReaderUtils.PositionInfo memory positionInfoBefore = _getPositionInfo(address(oracle));
        hedgeManager.adjustPosition(
            IHedgeManager.AdjustPositionPayload({
                sizeDeltaInTokens: 0.5 ether,
                collateralDeltaAmount: 0,
                isIncrease: false
            })
        );
        _executeOrder(hedgeManager.pendingDecreaseOrderKey());
        ReaderUtils.PositionInfo memory positionInfoAfter = _getPositionInfo(address(oracle));
        assertEq(
            positionInfoAfter.position.numbers.sizeInTokens,
            positionInfoBefore.position.numbers.sizeInTokens - 0.5 ether
        );
    }

    function test_adjustPosition_afterIncreasePositionSize() public afterHavingPosition {
        ReaderUtils.PositionInfo memory positionInfoBefore = _getPositionInfo(address(oracle));
        vm.startPrank(address(strategy));
        hedgeManager.adjustPosition(
            IHedgeManager.AdjustPositionPayload({
                sizeDeltaInTokens: 0.5 ether,
                collateralDeltaAmount: 0,
                isIncrease: true
            })
        );
        bytes32 increaseOrderKey = hedgeManager.pendingIncreaseOrderKey();
        _executeOrder(increaseOrderKey);
        ReaderUtils.PositionInfo memory positionInfoAfter = _getPositionInfo(address(oracle));
        assertEq(
            strategy.sizeDeltaInTokens(),
            positionInfoAfter.position.numbers.sizeInTokens - positionInfoBefore.position.numbers.sizeInTokens
        );
    }

    function test_adjustPosition_afterIncreasePositionCollateral() public afterHavingPosition {
        ReaderUtils.PositionInfo memory positionInfoBefore = _getPositionInfo(address(oracle));
        vm.startPrank(USDC_WHALE);
        IERC20(USDC).transfer(address(hedgeManager), 200 * USDC_PRECISION);
        vm.startPrank(address(strategy));
        hedgeManager.adjustPosition(
            IHedgeManager.AdjustPositionPayload({
                sizeDeltaInTokens: 0,
                collateralDeltaAmount: 200 * USDC_PRECISION,
                isIncrease: true
            })
        );
        bytes32 increaseOrderKey = hedgeManager.pendingIncreaseOrderKey();
        _executeOrder(increaseOrderKey);
        ReaderUtils.PositionInfo memory positionInfoAfter = _getPositionInfo(address(oracle));
        assertEq(
            strategy.collateralDelta(),
            positionInfoAfter.position.numbers.collateralAmount - positionInfoBefore.position.numbers.collateralAmount
        );
    }

    function test_adjustPosition_afterDecreasePositionSize() public afterHavingPosition {
        ReaderUtils.PositionInfo memory positionInfoBefore = _getPositionInfo(address(oracle));
        vm.startPrank(address(strategy));
        hedgeManager.adjustPosition(
            IHedgeManager.AdjustPositionPayload({
                sizeDeltaInTokens: 0.5 ether,
                collateralDeltaAmount: 0,
                isIncrease: false
            })
        );
        _executeOrder(hedgeManager.pendingDecreaseOrderKey());
        ReaderUtils.PositionInfo memory positionInfoAfter = _getPositionInfo(address(oracle));
        assertEq(
            strategy.sizeDeltaInTokens(),
            positionInfoBefore.position.numbers.sizeInTokens - positionInfoAfter.position.numbers.sizeInTokens
        );
    }

    function test_positionNetBalance_withoutPositionOpened() public view {
        uint256 positionNetBalance = hedgeManager.positionNetBalance();
        assertEq(positionNetBalance, 0);
    }

    function test_positionNetBalance() public afterHavingPosition {
        uint256 positionNetBalance = hedgeManager.positionNetBalance();
        assertEq(positionNetBalance, 294599096);
    }

    function test_positionNetBalance_whenPending() public afterHavingPosition {
        uint256 positionNetBalanceBefore = hedgeManager.positionNetBalance();
        // trnasfer usdc to strategy assuming there are funds deposited
        vm.startPrank(USDC_WHALE);
        IERC20(USDC).transfer(address(hedgeManager), 300 * USDC_PRECISION);
        vm.startPrank(address(strategy));
        hedgeManager.adjustPosition(
            IHedgeManager.AdjustPositionPayload({sizeDeltaInTokens: 1 ether, collateralDeltaAmount: 0, isIncrease: true})
        );
        assertEq(hedgeManager.positionNetBalance(), positionNetBalanceBefore + 300 * USDC_PRECISION);
    }

    function test_adjustPosition_decreasePositionCollateral_whenPendingCollateralNotEngouh()
        public
        afterHavingPosition
    {
        // trnasfer usdc to strategy assuming there are funds deposited
        vm.startPrank(USDC_WHALE);
        IERC20(USDC).transfer(address(hedgeManager), 100 * USDC_PRECISION);

        uint256 collateralDelta = 200 * USDC_PRECISION;
        int256 priceBefore = IPriceFeed(productPriceFeed).latestAnswer();
        _mockChainlinkPriceFeedAnswer(productPriceFeed, priceBefore * 9 / 10);
        ReaderUtils.PositionInfo memory positionInfoBefore = _getPositionInfo(address(oracle));
        uint256 positionNetBalanceBefore = hedgeManager.positionNetBalance();
        uint256 strategyBalanceBefore = IERC20(USDC).balanceOf(address(strategy));
        assertTrue(positionInfoBefore.pnlAfterPriceImpactUsd > 0);
        vm.startPrank(address(strategy));
        hedgeManager.adjustPosition(
            IHedgeManager.AdjustPositionPayload({
                sizeDeltaInTokens: 0,
                collateralDeltaAmount: collateralDelta,
                isIncrease: false
            })
        );
        _executeOrder(hedgeManager.pendingDecreaseOrderKey());
        ReaderUtils.PositionInfo memory positionInfoAfter = _getPositionInfo(address(oracle));
        uint256 positionNetBalanceAfter = hedgeManager.positionNetBalance();
        uint256 strategyBalanceAfter = IERC20(USDC).balanceOf(address(strategy));
        assertEq(positionInfoAfter.position.numbers.sizeInUsd, positionInfoBefore.position.numbers.sizeInUsd);
        assertEq(positionInfoAfter.position.numbers.sizeInTokens, positionInfoBefore.position.numbers.sizeInTokens);
        assertEq(
            positionInfoAfter.position.numbers.collateralAmount,
            positionInfoBefore.position.numbers.collateralAmount - 100 * USDC_PRECISION
        );
        assertEq(positionInfoAfter.pnlAfterPriceImpactUsd, positionInfoBefore.pnlAfterPriceImpactUsd);
        assertEq(positionNetBalanceAfter, positionNetBalanceBefore - collateralDelta);
        assertEq(strategyBalanceAfter, strategyBalanceBefore + collateralDelta);
        assertEq(collateralDelta, strategy.collateralDelta());
    }

    function test_adjustPosition_decreasePositionCollateralAndSize_whenPositivePnl() public afterHavingPosition {
        // trnasfer usdc to strategy assuming there are funds deposited
        vm.startPrank(USDC_WHALE);
        IERC20(USDC).transfer(address(hedgeManager), 100 * USDC_PRECISION);

        uint256 collateralDelta = 200 * USDC_PRECISION;
        uint256 sizeDeltaInTokens = 0.25 ether;
        int256 priceBefore = IPriceFeed(productPriceFeed).latestAnswer();
        _mockChainlinkPriceFeedAnswer(productPriceFeed, priceBefore * 9 / 10);
        ReaderUtils.PositionInfo memory positionInfoBefore = _getPositionInfo(address(oracle));
        assertTrue(positionInfoBefore.pnlAfterPriceImpactUsd > 0);
        vm.startPrank(address(strategy));
        hedgeManager.adjustPosition(
            IHedgeManager.AdjustPositionPayload({
                sizeDeltaInTokens: sizeDeltaInTokens,
                collateralDeltaAmount: collateralDelta,
                isIncrease: false
            })
        );
        _executeOrder(hedgeManager.pendingDecreaseOrderKey());
        ReaderUtils.PositionInfo memory positionInfoAfter = _getPositionInfo(address(oracle));
        assertEq(
            positionInfoAfter.position.numbers.sizeInTokens,
            positionInfoBefore.position.numbers.sizeInTokens - sizeDeltaInTokens,
            "positionSizeInTokens"
        );
        assertEq(strategy.collateralDelta(), collateralDelta);
    }

    function test_adjustPosition_decreasePositionCollateral_whenInitCollateralEngouh() public afterHavingPosition {
        uint256 collateralDelta = 200 * USDC_PRECISION;
        int256 priceBefore = IPriceFeed(productPriceFeed).latestAnswer();
        _mockChainlinkPriceFeedAnswer(productPriceFeed, priceBefore * 9 / 10);
        ReaderUtils.PositionInfo memory positionInfoBefore = _getPositionInfo(address(oracle));
        uint256 positionNetBalanceBefore = hedgeManager.positionNetBalance();
        uint256 strategyBalanceBefore = IERC20(USDC).balanceOf(address(strategy));
        assertTrue(positionInfoBefore.pnlAfterPriceImpactUsd > 0);
        vm.startPrank(address(strategy));
        hedgeManager.adjustPosition(
            IHedgeManager.AdjustPositionPayload({
                sizeDeltaInTokens: 0,
                collateralDeltaAmount: collateralDelta,
                isIncrease: false
            })
        );
        assertNotEq(hedgeManager.pendingDecreaseOrderKey(), bytes32(0));
        assertEq(hedgeManager.pendingIncreaseOrderKey(), bytes32(0));
        _executeOrder(hedgeManager.pendingDecreaseOrderKey());
        ReaderUtils.PositionInfo memory positionInfoAfter = _getPositionInfo(address(oracle));
        uint256 positionNetBalanceAfter = hedgeManager.positionNetBalance();
        uint256 strategyBalanceAfter = IERC20(USDC).balanceOf(address(strategy));
        assertEq(positionInfoAfter.position.numbers.sizeInUsd, positionInfoBefore.position.numbers.sizeInUsd);
        assertEq(positionInfoAfter.position.numbers.sizeInTokens, positionInfoBefore.position.numbers.sizeInTokens);
        assertEq(
            positionInfoAfter.position.numbers.collateralAmount,
            positionInfoBefore.position.numbers.collateralAmount - collateralDelta
        );
        assertEq(positionInfoAfter.pnlAfterPriceImpactUsd, positionInfoBefore.pnlAfterPriceImpactUsd);
        assertEq(positionNetBalanceAfter, positionNetBalanceBefore - collateralDelta);
        assertEq(strategyBalanceAfter, strategyBalanceBefore + collateralDelta);
        assertEq(collateralDelta, strategy.collateralDelta());
    }

    function test_adjustPosition_decreasePositionCollateral_whenInitCollateralNotEnough() public afterHavingPosition {
        uint256 collateralDelta = 300 * USDC_PRECISION;
        int256 priceBefore = IPriceFeed(productPriceFeed).latestAnswer();
        _mockChainlinkPriceFeedAnswer(productPriceFeed, priceBefore * 9 / 10);
        ReaderUtils.PositionInfo memory positionInfoBefore = _getPositionInfo(address(oracle));
        uint256 positionNetBalanceBefore = hedgeManager.positionNetBalance();
        uint256 strategyBalanceBefore = IERC20(USDC).balanceOf(address(strategy));
        assertTrue(positionInfoBefore.pnlAfterPriceImpactUsd > 0);
        vm.startPrank(address(strategy));
        hedgeManager.adjustPosition(
            IHedgeManager.AdjustPositionPayload({
                sizeDeltaInTokens: 0,
                collateralDeltaAmount: collateralDelta,
                isIncrease: false
            })
        );
        assertNotEq(hedgeManager.pendingIncreaseOrderKey(), bytes32(0));
        assertNotEq(hedgeManager.pendingDecreaseOrderKey(), bytes32(0));
        _executeOrder(hedgeManager.pendingDecreaseOrderKey());
        _executeOrder(hedgeManager.pendingIncreaseOrderKey());
        ReaderUtils.PositionInfo memory positionInfoAfter = _getPositionInfo(address(oracle));
        uint256 positionNetBalanceAfter = hedgeManager.positionNetBalance();
        uint256 strategyBalanceAfter = IERC20(USDC).balanceOf(address(strategy));
        assertApproxEqRel(
            positionInfoAfter.position.numbers.sizeInTokens,
            positionInfoBefore.position.numbers.sizeInTokens,
            0.999999 ether
        );
        assertTrue(
            positionInfoAfter.position.numbers.collateralAmount < positionInfoBefore.position.numbers.collateralAmount
        );
        assertApproxEqRel(positionNetBalanceAfter, positionNetBalanceBefore - collateralDelta, 0.99 ether);
        assertEq(strategyBalanceAfter - strategyBalanceBefore, strategy.collateralDelta());
        assertEq(collateralDelta, strategy.collateralDelta());
    }

    function test_adjustPosition_decreasePositionCollateral_whenInitCollateralNotEnoughWithIdle()
        public
        afterHavingPosition
    {
        vm.startPrank(USDC_WHALE);
        IERC20(USDC).transfer(address(hedgeManager), 100 * USDC_PRECISION);
        uint256 collateralDelta = 400 * USDC_PRECISION;
        int256 priceBefore = IPriceFeed(productPriceFeed).latestAnswer();
        _mockChainlinkPriceFeedAnswer(productPriceFeed, priceBefore * 9 / 10);
        ReaderUtils.PositionInfo memory positionInfoBefore = _getPositionInfo(address(oracle));
        uint256 positionNetBalanceBefore = hedgeManager.positionNetBalance();
        uint256 strategyBalanceBefore = IERC20(USDC).balanceOf(address(strategy));
        assertTrue(positionInfoBefore.pnlAfterPriceImpactUsd > 0);
        vm.startPrank(address(strategy));
        hedgeManager.adjustPosition(
            IHedgeManager.AdjustPositionPayload({
                sizeDeltaInTokens: 0,
                collateralDeltaAmount: collateralDelta,
                isIncrease: false
            })
        );
        assertNotEq(hedgeManager.pendingIncreaseOrderKey(), bytes32(0));
        assertNotEq(hedgeManager.pendingDecreaseOrderKey(), bytes32(0));
        _executeOrder(hedgeManager.pendingDecreaseOrderKey());
        _executeOrder(hedgeManager.pendingIncreaseOrderKey());
        ReaderUtils.PositionInfo memory positionInfoAfter = _getPositionInfo(address(oracle));
        uint256 positionNetBalanceAfter = hedgeManager.positionNetBalance();
        uint256 strategyBalanceAfter = IERC20(USDC).balanceOf(address(strategy));
        assertApproxEqRel(
            positionInfoAfter.position.numbers.sizeInTokens,
            positionInfoBefore.position.numbers.sizeInTokens,
            0.999999 ether
        );
        assertTrue(
            positionInfoAfter.position.numbers.collateralAmount < positionInfoBefore.position.numbers.collateralAmount
        );
        assertApproxEqRel(positionNetBalanceAfter, positionNetBalanceBefore - collateralDelta, 0.99 ether);
        assertEq(strategyBalanceAfter - strategyBalanceBefore, strategy.collateralDelta());
        assertEq(collateralDelta, strategy.collateralDelta());
    }

    function test_adjustPosition_decreasePositionCollateral_whenNegativePnl() public afterHavingPosition {
        vm.startPrank(USDC_WHALE);
        IERC20(USDC).transfer(address(hedgeManager), 100 * USDC_PRECISION);
        uint256 collateralDelta = 200 * USDC_PRECISION;
        int256 priceBefore = IPriceFeed(productPriceFeed).latestAnswer();
        _mockChainlinkPriceFeedAnswer(productPriceFeed, priceBefore * 1001 / 1000);
        ReaderUtils.PositionInfo memory positionInfoBefore = _getPositionInfo(address(oracle));
        uint256 positionNetBalanceBefore = hedgeManager.positionNetBalance();
        uint256 strategyBalanceBefore = IERC20(USDC).balanceOf(address(strategy));
        assertTrue(positionInfoBefore.pnlAfterPriceImpactUsd < 0);
        vm.startPrank(address(strategy));
        hedgeManager.adjustPosition(
            IHedgeManager.AdjustPositionPayload({
                sizeDeltaInTokens: 0,
                collateralDeltaAmount: collateralDelta,
                isIncrease: false
            })
        );
        assertEq(hedgeManager.pendingIncreaseOrderKey(), bytes32(0));
        assertNotEq(hedgeManager.pendingDecreaseOrderKey(), bytes32(0));
        _executeOrder(hedgeManager.pendingDecreaseOrderKey());
        _executeOrder(hedgeManager.pendingIncreaseOrderKey());
        ReaderUtils.PositionInfo memory positionInfoAfter = _getPositionInfo(address(oracle));
        uint256 positionNetBalanceAfter = hedgeManager.positionNetBalance();
        uint256 strategyBalanceAfter = IERC20(USDC).balanceOf(address(strategy));

        assertEq(positionInfoAfter.position.numbers.sizeInTokens, positionInfoBefore.position.numbers.sizeInTokens);
        assertEq(
            positionInfoBefore.position.numbers.collateralAmount - positionInfoAfter.position.numbers.collateralAmount,
            100 * USDC_PRECISION
        );
        assertEq(positionNetBalanceAfter, positionNetBalanceBefore - collateralDelta);
        assertEq(strategyBalanceAfter - strategyBalanceBefore, strategy.collateralDelta());
        assertEq(collateralDelta, strategy.collateralDelta());
    }

    function test_adjustPosition_decreasePosition_whenDeltaCollateralIsSmallerThanRealizedPnl()
        public
        afterHavingPosition
    {
        vm.startPrank(USDC_WHALE);
        IERC20(USDC).transfer(address(hedgeManager), 100 * USDC_PRECISION);
        uint256 collateralDelta = 200 * USDC_PRECISION;
        int256 priceBefore = IPriceFeed(productPriceFeed).latestAnswer();
        _mockChainlinkPriceFeedAnswer(productPriceFeed, priceBefore * 9 / 10);
        ReaderUtils.PositionInfo memory positionInfoBefore = _getPositionInfo(address(oracle));
        uint256 positionNetBalanceBefore = hedgeManager.positionNetBalance();
        uint256 strategyBalanceBefore = IERC20(USDC).balanceOf(address(strategy));
        console.log("-------before-------");
        console.log("size in usd", positionInfoBefore.position.numbers.sizeInUsd);
        console.log("size in token", positionInfoBefore.position.numbers.sizeInTokens);
        console.log("collateral", positionInfoBefore.position.numbers.collateralAmount);
        console.log("pnl", uint256(positionInfoBefore.pnlAfterPriceImpactUsd));
        console.log("total asssets", positionNetBalanceBefore);
        console.log("balance", strategyBalanceBefore);
        assertTrue(positionInfoBefore.pnlAfterPriceImpactUsd > 0);
        vm.startPrank(address(strategy));
        hedgeManager.adjustPosition(
            IHedgeManager.AdjustPositionPayload({
                sizeDeltaInTokens: 0.5 ether,
                collateralDeltaAmount: collateralDelta,
                isIncrease: false
            })
        );
        assertEq(hedgeManager.pendingIncreaseOrderKey(), bytes32(0));
        assertNotEq(hedgeManager.pendingDecreaseOrderKey(), bytes32(0));
        _executeOrder(hedgeManager.pendingDecreaseOrderKey());
        ReaderUtils.PositionInfo memory positionInfoAfter = _getPositionInfo(address(oracle));
        uint256 positionNetBalanceAfter = hedgeManager.positionNetBalance();
        uint256 strategyBalanceAfter = IERC20(USDC).balanceOf(address(strategy));
        console.log("-------after-------");
        console.log("size in usd", positionInfoAfter.position.numbers.sizeInUsd);
        console.log("size in token", positionInfoAfter.position.numbers.sizeInTokens);
        console.log("collateral", positionInfoAfter.position.numbers.collateralAmount);
        console.log("pnl", uint256(positionInfoAfter.pnlAfterPriceImpactUsd));
        console.log("total asssets", positionNetBalanceAfter);
        console.log("balance", strategyBalanceAfter);
        assertEq(
            positionInfoAfter.position.numbers.sizeInTokens + 0.5 ether,
            positionInfoBefore.position.numbers.sizeInTokens
        );
        assertEq(strategy.sizeDeltaInTokens(), 0.5 ether);
        assertEq(
            positionInfoAfter.position.numbers.collateralAmount, positionInfoBefore.position.numbers.collateralAmount
        );
        assertApproxEqRel(positionNetBalanceAfter, positionNetBalanceBefore - collateralDelta, 0.9999 ether);
        assertEq(collateralDelta, strategy.collateralDelta());
        assertNotEq(IERC20(USDC).balanceOf(address(hedgeManager)), 0);
    }

    function test_adjustPosition_decreasePosition_whenDeltaCollateralIsBiggerThanRealizedPnl()
        public
        afterHavingPosition
    {
        vm.startPrank(USDC_WHALE);
        IERC20(USDC).transfer(address(hedgeManager), 100 * USDC_PRECISION);
        uint256 collateralDelta = 300 * USDC_PRECISION;
        int256 priceBefore = IPriceFeed(productPriceFeed).latestAnswer();
        _mockChainlinkPriceFeedAnswer(productPriceFeed, priceBefore * 9 / 10);
        ReaderUtils.PositionInfo memory positionInfoBefore = _getPositionInfo(address(oracle));
        uint256 positionNetBalanceBefore = hedgeManager.positionNetBalance();
        uint256 strategyBalanceBefore = IERC20(USDC).balanceOf(address(strategy));
        assertTrue(positionInfoBefore.pnlAfterPriceImpactUsd > 0);
        vm.startPrank(address(strategy));
        hedgeManager.adjustPosition(
            IHedgeManager.AdjustPositionPayload({
                sizeDeltaInTokens: 0.5 ether,
                collateralDeltaAmount: collateralDelta,
                isIncrease: false
            })
        );
        assertEq(hedgeManager.pendingIncreaseOrderKey(), bytes32(0));
        assertNotEq(hedgeManager.pendingDecreaseOrderKey(), bytes32(0));
        _executeOrder(hedgeManager.pendingDecreaseOrderKey());
        ReaderUtils.PositionInfo memory positionInfoAfter = _getPositionInfo(address(oracle));
        uint256 positionNetBalanceAfter = hedgeManager.positionNetBalance();
        uint256 strategyBalanceAfter = IERC20(USDC).balanceOf(address(strategy));
        assertEq(
            positionInfoAfter.position.numbers.sizeInTokens + 0.5 ether,
            positionInfoBefore.position.numbers.sizeInTokens
        );
        assertEq(strategy.sizeDeltaInTokens(), 0.5 ether);
        // assertEq(IERC20(USDC).balanceOf(address(hedgeManager)), 0);
        assertApproxEqRel(positionNetBalanceAfter, positionNetBalanceBefore - collateralDelta, 0.9999 ether);
        assertEq(collateralDelta, strategy.collateralDelta());
        assertEq(strategyBalanceAfter - strategyBalanceBefore, strategy.collateralDelta());
    }

    function test_adjustPosition_decreasePosition_whenNegativePnl() public afterHavingPosition {
        vm.startPrank(USDC_WHALE);
        IERC20(USDC).transfer(address(hedgeManager), 100 * USDC_PRECISION);
        uint256 collateralDelta = 200 * USDC_PRECISION;
        int256 priceBefore = IPriceFeed(productPriceFeed).latestAnswer();
        _mockChainlinkPriceFeedAnswer(productPriceFeed, priceBefore * 1001 / 1000);
        ReaderUtils.PositionInfo memory positionInfoBefore = _getPositionInfo(address(oracle));
        uint256 positionNetBalanceBefore = hedgeManager.positionNetBalance();
        uint256 strategyBalanceBefore = IERC20(USDC).balanceOf(address(strategy));
        assertTrue(positionInfoBefore.pnlAfterPriceImpactUsd < 0);
        vm.startPrank(address(strategy));
        hedgeManager.adjustPosition(
            IHedgeManager.AdjustPositionPayload({
                sizeDeltaInTokens: 0.5 ether,
                collateralDeltaAmount: collateralDelta,
                isIncrease: false
            })
        );
        assertEq(hedgeManager.pendingIncreaseOrderKey(), bytes32(0));
        assertNotEq(hedgeManager.pendingDecreaseOrderKey(), bytes32(0));
        _executeOrder(hedgeManager.pendingDecreaseOrderKey());
        _executeOrder(hedgeManager.pendingIncreaseOrderKey());
        ReaderUtils.PositionInfo memory positionInfoAfter = _getPositionInfo(address(oracle));
        uint256 positionNetBalanceAfter = hedgeManager.positionNetBalance();
        uint256 strategyBalanceAfter = IERC20(USDC).balanceOf(address(strategy));
        assertEq(
            positionInfoAfter.position.numbers.sizeInTokens,
            positionInfoBefore.position.numbers.sizeInTokens - 0.5 ether
        );
        assertApproxEqRel(positionNetBalanceAfter, positionNetBalanceBefore - collateralDelta, 0.99999 ether);
        assertEq(strategyBalanceAfter - strategyBalanceBefore, strategy.collateralDelta());
        assertEq(collateralDelta, strategy.collateralDelta());
    }

    function test_adjustPosition_decreasePosition_whenDeltaCollateralIsBiggerThanRealizedPnlAndInitCallateral()
        public
        afterHavingPosition
    {
        vm.startPrank(USDC_WHALE);
        IERC20(USDC).transfer(address(hedgeManager), 100 * USDC_PRECISION);
        uint256 collateralDelta = 600 * USDC_PRECISION;
        int256 priceBefore = IPriceFeed(productPriceFeed).latestAnswer();
        _mockChainlinkPriceFeedAnswer(productPriceFeed, priceBefore * 9 / 10);
        ReaderUtils.PositionInfo memory positionInfoBefore = _getPositionInfo(address(oracle));
        uint256 positionNetBalanceBefore = hedgeManager.positionNetBalance();
        uint256 strategyBalanceBefore = IERC20(USDC).balanceOf(address(strategy));
        assertTrue(positionInfoBefore.pnlAfterPriceImpactUsd > 0);
        console.log("-------before-------");
        console.log("size in usd", positionInfoBefore.position.numbers.sizeInUsd);
        console.log("size in token", positionInfoBefore.position.numbers.sizeInTokens);
        console.log("collateral", positionInfoBefore.position.numbers.collateralAmount);
        console.log("pnl", uint256(positionInfoBefore.pnlAfterPriceImpactUsd));
        console.log("total asssets", positionNetBalanceBefore);
        console.log("balance", strategyBalanceBefore);
        vm.startPrank(address(strategy));
        hedgeManager.adjustPosition(
            IHedgeManager.AdjustPositionPayload({
                sizeDeltaInTokens: 0.5 ether,
                collateralDeltaAmount: collateralDelta,
                isIncrease: false
            })
        );
        assertNotEq(hedgeManager.pendingIncreaseOrderKey(), bytes32(0));
        assertNotEq(hedgeManager.pendingDecreaseOrderKey(), bytes32(0));
        _executeOrder(hedgeManager.pendingDecreaseOrderKey());
        _executeOrder(hedgeManager.pendingIncreaseOrderKey());
        ReaderUtils.PositionInfo memory positionInfoAfter = _getPositionInfo(address(oracle));
        uint256 positionNetBalanceAfter = hedgeManager.positionNetBalance();
        uint256 strategyBalanceAfter = IERC20(USDC).balanceOf(address(strategy));
        console.log("-------after-------");
        console.log("size in usd", positionInfoAfter.position.numbers.sizeInUsd);
        console.log("size in token", positionInfoAfter.position.numbers.sizeInTokens);
        console.log("collateral", positionInfoAfter.position.numbers.collateralAmount);
        console.log("pnl", uint256(positionInfoAfter.pnlAfterPriceImpactUsd));
        console.log("total asssets", positionNetBalanceAfter);
        console.log("balance", strategyBalanceAfter);
        assertApproxEqRel(
            positionInfoAfter.position.numbers.sizeInTokens + 0.5 ether,
            positionInfoBefore.position.numbers.sizeInTokens,
            0.99999 ether
        );
        assertApproxEqRel(strategy.sizeDeltaInTokens(), 0.5 ether, 0.99999 ether);
        // assertEq(IERC20(USDC).balanceOf(address(hedgeManager)), 0);
        assertApproxEqRel(positionNetBalanceAfter, positionNetBalanceBefore - collateralDelta, 0.9999 ether);
        assertEq(collateralDelta, strategy.collateralDelta());
        assertEq(strategyBalanceAfter - strategyBalanceBefore, strategy.collateralDelta());
    }

    function test_getClaimableFundingAmounts() public afterHavingPosition {
        _moveTimestampWithPriceFeed(3600);
        (uint256 claimableLongAmount, uint256 claimableShortAmount) = hedgeManager.getClaimableFundingAmounts();
        assertTrue(claimableLongAmount > 0);
        assertTrue(claimableShortAmount > 0);
        uint256 positionNetBalanceBefore = hedgeManager.positionNetBalance();
        vm.startPrank(address(strategy));
        hedgeManager.adjustPosition(
            IHedgeManager.AdjustPositionPayload({sizeDeltaInTokens: 0, collateralDeltaAmount: 1, isIncrease: false})
        );
        _executeOrder(hedgeManager.pendingDecreaseOrderKey());
        (claimableLongAmount, claimableShortAmount) = hedgeManager.getClaimableFundingAmounts();
        assertTrue(claimableLongAmount == 0);
        assertTrue(claimableShortAmount == 0);
        uint256 positionNetBalanceAfter = hedgeManager.positionNetBalance();
        assertTrue(positionNetBalanceAfter + 1 < positionNetBalanceBefore);
    }

    function test_claimFunding() public afterHavingPosition {
        _moveTimestampWithPriceFeed(24 * 3600);
        uint256 collateralBalanceBefore = IERC20(hedgeManager.collateralToken()).balanceOf(address(hedgeManager));
        uint256 productBalacneBefore = IERC20(hedgeManager.longToken()).balanceOf(address(strategy));
        (uint256 claimableLongAmount, uint256 claimableShortAmount) = hedgeManager.getClaimableFundingAmounts();
        (uint256 accruedClaimableLongAmountBefore, uint256 accruedClaimableShortAmountBefore) =
            hedgeManager.getAccruedClaimableFundingAmounts();
        assertTrue(claimableLongAmount > 0);
        assertTrue(claimableShortAmount > 0);
        address anyone = makeAddr("anyone");
        vm.startPrank(address(strategy));
        hedgeManager.adjustPosition(
            IHedgeManager.AdjustPositionPayload({sizeDeltaInTokens: 0, collateralDeltaAmount: 1, isIncrease: false})
        );
        _executeOrder(hedgeManager.pendingDecreaseOrderKey());
        (uint256 accruedClaimableLongAmount, uint256 accruedClaimableShortAmount) =
            hedgeManager.getAccruedClaimableFundingAmounts();
        (uint256 claimableLongAmountAfter, uint256 claimableShortAmountAfter) =
            hedgeManager.getClaimableFundingAmounts();
        vm.startPrank(anyone);
        hedgeManager.claimFunding();
        (uint256 accruedClaimableLongAmountAfter, uint256 accruedClaimableShortAmountAfter) =
            hedgeManager.getAccruedClaimableFundingAmounts();
        assertTrue(claimableLongAmountAfter == 0);
        assertTrue(claimableShortAmountAfter == 0);
        assertTrue(accruedClaimableLongAmountBefore == 0);
        assertTrue(accruedClaimableShortAmountBefore == 0);
        assertTrue(accruedClaimableLongAmountAfter == 0);
        assertTrue(accruedClaimableShortAmountAfter == 0);
        uint256 collateralBalanceAfter = IERC20(hedgeManager.collateralToken()).balanceOf(address(hedgeManager));
        uint256 productBalacneAfter = IERC20(hedgeManager.longToken()).balanceOf(address(strategy));
        assertApproxEqRel(collateralBalanceAfter - collateralBalanceBefore, claimableShortAmount, 0.99999 ether);
        assertEq(productBalacneAfter - productBalacneBefore, claimableLongAmount);
        assertEq(collateralBalanceAfter - collateralBalanceBefore, accruedClaimableShortAmount);
        assertEq(productBalacneAfter - productBalacneBefore, accruedClaimableLongAmount);
    }

    function test_needKeep_idle() public afterHavingPosition {
        _moveTimestampWithPriceFeed(2 * 24 * 3600);
        vm.startPrank(USDC_WHALE);
        IERC20(USDC).transfer(address(hedgeManager), 5 * USDC_PRECISION);
        vm.startPrank(address(owner));
        bool result = hedgeManager.needKeep();
        assertFalse(result);

        vm.startPrank(USDC_WHALE);
        IERC20(USDC).transfer(address(hedgeManager), 10 * USDC_PRECISION);
        result = hedgeManager.needKeep();
        assertTrue(result);
    }

    function test_needKeep_funding() public afterHavingPosition {
        _moveTimestampWithPriceFeed(2 * 24 * 3600);
        vm.startPrank(address(owner));
        GmxConfig(address(hedgeManager.config())).setMaxClaimableFundingShare(0.0001 ether);
        bool result = hedgeManager.needKeep();
        assertTrue(result);
    }

    function test_performUpkeep_keep_decreaseCollateral() public afterHavingPosition {
        _moveTimestampWithPriceFeed(2 * 24 * 3600);
        vm.startPrank(address(owner));
        GmxConfig(address(hedgeManager.config())).setMaxClaimableFundingShare(0.0001 ether);
        (uint256 claimableLongAmount, uint256 claimableShortAmount) = hedgeManager.getClaimableFundingAmounts();
        assertTrue(claimableLongAmount > 0);
        assertTrue(claimableShortAmount > 0);
        bool result = hedgeManager.needKeep();
        assertTrue(result);
        uint256 positionNetBalanceBefore = hedgeManager.positionNetBalance();
        uint256 idleCollateralAmount = IERC20(hedgeManager.collateralToken()).balanceOf(address(hedgeManager));
        assertTrue(idleCollateralAmount == 0);
        vm.startPrank(address(strategy));
        hedgeManager.keep();
        assertNotEq(hedgeManager.pendingDecreaseOrderKey(), bytes32(0));
        assertEq(hedgeManager.pendingIncreaseOrderKey(), bytes32(0));
        _executeOrder(hedgeManager.pendingDecreaseOrderKey());
        idleCollateralAmount = IERC20(hedgeManager.collateralToken()).balanceOf(address(hedgeManager));
        uint256 positionNetBalanceAfter = hedgeManager.positionNetBalance();
        assertTrue(positionNetBalanceAfter < positionNetBalanceBefore);
        assertApproxEqRel(idleCollateralAmount, claimableShortAmount, 0.99999 ether);
        (claimableLongAmount, claimableShortAmount) = hedgeManager.getClaimableFundingAmounts();
        assertTrue(claimableLongAmount == 0);
        assertTrue(claimableShortAmount == 0);
    }

    function test_performUpkeep_keep_increaseCollateral() public afterHavingPosition {
        _moveTimestampWithPriceFeed(2 * 24 * 3600);
        vm.startPrank(address(owner));
        GmxConfig(address(hedgeManager.config())).setMaxClaimableFundingShare(0.0001 ether);
        (uint256 claimableLongAmount, uint256 claimableShortAmount) = hedgeManager.getClaimableFundingAmounts();
        assertTrue(claimableLongAmount > 0);
        assertTrue(claimableShortAmount > 0);
        bool result = hedgeManager.needKeep();
        assertTrue(result);
        vm.startPrank(USDC_WHALE);
        IERC20(USDC).transfer(address(hedgeManager), 300 * USDC_PRECISION);
        uint256 positionNetBalanceBefore = hedgeManager.positionNetBalance();
        uint256 idleCollateralAmount = IERC20(hedgeManager.collateralToken()).balanceOf(address(hedgeManager));
        assertTrue(idleCollateralAmount == 300 * USDC_PRECISION);
        vm.startPrank(address(strategy));
        hedgeManager.keep();
        uint256 positionNetBalancePending = hedgeManager.positionNetBalance();
        assertNotEq(hedgeManager.pendingIncreaseOrderKey(), bytes32(0));
        assertEq(hedgeManager.pendingDecreaseOrderKey(), bytes32(0));
        _executeOrder(hedgeManager.pendingIncreaseOrderKey());
        uint256 positionNetBalanceAfter = hedgeManager.positionNetBalance();
        assertTrue(positionNetBalanceAfter < positionNetBalanceBefore);
        assertTrue(positionNetBalanceBefore == positionNetBalancePending);
        idleCollateralAmount = IERC20(hedgeManager.collateralToken()).balanceOf(address(hedgeManager));
        assertApproxEqRel(idleCollateralAmount, claimableShortAmount, 0.99999 ether);
        (claimableLongAmount, claimableShortAmount) = hedgeManager.getClaimableFundingAmounts();
        assertTrue(claimableLongAmount == 0);
        assertTrue(claimableShortAmount == 0);
    }

    function test_positionFee_decreasePosition() public afterHavingPosition {
        uint256 sizeDeltaInTokens = 0.25 ether;
        // int256 priceBefore = IPriceFeed(productPriceFeed).latestAnswer();
        // _mockChainlinkPriceFeedAnswer(productPriceFeed, priceBefore * 9 / 10);
        ReaderUtils.PositionInfo memory positionInfoBefore = _getPositionInfo(address(oracle));
        // assertTrue(positionInfoBefore.pnlAfterPriceImpactUsd > 0);
        uint256 accumulatedPositionFeeBefore = hedgeManager.cumulativePositionFeeUsd();
        vm.startPrank(address(strategy));
        hedgeManager.adjustPosition(
            IHedgeManager.AdjustPositionPayload({
                sizeDeltaInTokens: sizeDeltaInTokens,
                collateralDeltaAmount: 0,
                isIncrease: false
            })
        );
        _executeOrder(hedgeManager.pendingDecreaseOrderKey());
        ReaderUtils.PositionInfo memory positionInfoAfter = _getPositionInfo(address(oracle));

        uint256 accumulatedPositionFeeAfter = hedgeManager.cumulativePositionFeeUsd();
        uint256 sizeDeltaUsd =
            positionInfoBefore.position.numbers.sizeInUsd - positionInfoAfter.position.numbers.sizeInUsd;

        uint256 deltaFee = accumulatedPositionFeeAfter - accumulatedPositionFeeBefore;
        (uint256 positiveFactor,) = _getPositionFeeFactors();
        // uint256 expectedFeeForNeg = Precision.applyFactor(sizeDeltaUsd, negativeFactor);
        uint256 expectedFeeForPos = Precision.applyFactor(sizeDeltaUsd, positiveFactor);

        assertEq(deltaFee, expectedFeeForPos);
    }

    function test_positionFee_IncreasePosition() public afterHavingPosition {
        uint256 sizeDeltaInTokens = 0.1 ether;
        // int256 priceBefore = IPriceFeed(productPriceFeed).latestAnswer();
        // _mockChainlinkPriceFeedAnswer(productPriceFeed, priceBefore * 9 / 10);
        ReaderUtils.PositionInfo memory positionInfoBefore = _getPositionInfo(address(oracle));
        // assertTrue(positionInfoBefore.pnlAfterPriceImpactUsd > 0);
        uint256 accumulatedPositionFeeBefore = hedgeManager.cumulativePositionFeeUsd();
        vm.startPrank(address(strategy));
        hedgeManager.adjustPosition(
            IHedgeManager.AdjustPositionPayload({
                sizeDeltaInTokens: sizeDeltaInTokens,
                collateralDeltaAmount: 0,
                isIncrease: true
            })
        );
        _executeOrder(hedgeManager.pendingIncreaseOrderKey());
        ReaderUtils.PositionInfo memory positionInfoAfter = _getPositionInfo(address(oracle));

        uint256 accumulatedPositionFeeAfter = hedgeManager.cumulativePositionFeeUsd();
        uint256 sizeDeltaUsd =
            positionInfoAfter.position.numbers.sizeInUsd - positionInfoBefore.position.numbers.sizeInUsd;

        uint256 deltaFee = accumulatedPositionFeeAfter - accumulatedPositionFeeBefore;
        (, uint256 negativeFactor) = _getPositionFeeFactors();
        uint256 expectedFeeForNeg = Precision.applyFactor(sizeDeltaUsd, negativeFactor);
        // uint256 expectedFeeForPos = Precision.applyFactor(sizeDeltaUsd, positiveFactor);

        assertEq(deltaFee, expectedFeeForNeg);
    }

    function test_fundingAndBorrowingFees() public {
        vm.startPrank(USDC_WHALE);
        IERC20(USDC).transfer(address(hedgeManager), 30_000_000 * USDC_PRECISION);
        vm.startPrank(address(strategy));
        hedgeManager.adjustPosition(
            IHedgeManager.AdjustPositionPayload({
                sizeDeltaInTokens: 10_000 ether,
                collateralDeltaAmount: 30_000_000 * USDC_PRECISION,
                isIncrease: true
            })
        );
        bytes32 increaseOrderKey = hedgeManager.pendingIncreaseOrderKey();
        _executeOrder(increaseOrderKey);
        (uint256 fundingFeeUsd, uint256 borrowingFeeUsd) = hedgeManager.cumulativeFundingAndBorrowingFeesUsd();
        assertEq(fundingFeeUsd, 0, "funding fee 0");
        assertEq(borrowingFeeUsd, 0, "borrowing fee 0");

        _moveTimestampWithPriceFeed(24 * 3600);
        (fundingFeeUsd, borrowingFeeUsd) = hedgeManager.cumulativeFundingAndBorrowingFeesUsd();
        ReaderUtils.PositionInfo memory positionInfo = _getPositionInfo(address(oracle));
        uint256 collateralTokenPrice = oracle.getAssetPrice(hedgeManager.collateralToken());

        assertEq(
            fundingFeeUsd, positionInfo.fees.funding.fundingFeeAmount * collateralTokenPrice, "funding fee is next one"
        );
        assertEq(borrowingFeeUsd, positionInfo.fees.borrowing.borrowingFeeUsd, "borrowing fee is next one");

        vm.startPrank(address(strategy));
        hedgeManager.adjustPosition(
            IHedgeManager.AdjustPositionPayload({sizeDeltaInTokens: 0, collateralDeltaAmount: 1, isIncrease: false})
        );
        bytes32 decreaseOrderKey = hedgeManager.pendingDecreaseOrderKey();
        _executeOrder(decreaseOrderKey);

        (uint256 fundingFeeUsdAfter, uint256 borrowingFeeUsdAfter) = hedgeManager.cumulativeFundingAndBorrowingFeesUsd();

        assertApproxEqRel(fundingFeeUsd, fundingFeeUsdAfter, 0.99999 ether, "funding fee not changed");
        assertEq(borrowingFeeUsd, borrowingFeeUsdAfter, "borrowing fee not changed");
        positionInfo = _getPositionInfo(address(oracle));
        assertEq(positionInfo.fees.funding.fundingFeeAmount, 0, "next funding fee 0");
        assertEq(positionInfo.fees.borrowing.borrowingFeeUsd, 0, "next borrowing fee 0");

        _moveTimestampWithPriceFeed(24 * 3600);
        (uint256 nextFundingFeeUsd, uint256 nextBorrowingFeeUsd) = hedgeManager.cumulativeFundingAndBorrowingFeesUsd();

        positionInfo = _getPositionInfo(address(oracle));
        assertEq(
            nextFundingFeeUsd,
            fundingFeeUsdAfter + positionInfo.fees.funding.fundingFeeAmount * collateralTokenPrice,
            "funding fee is next one"
        );
        assertEq(
            nextBorrowingFeeUsd,
            borrowingFeeUsdAfter + positionInfo.fees.borrowing.borrowingFeeUsd,
            "borrowing fee is next one"
        );

        vm.startPrank(address(strategy));
        hedgeManager.adjustPosition(
            IHedgeManager.AdjustPositionPayload({
                sizeDeltaInTokens: type(uint256).max,
                collateralDeltaAmount: 0,
                isIncrease: false
            })
        );
        decreaseOrderKey = hedgeManager.pendingDecreaseOrderKey();
        _executeOrder(decreaseOrderKey);

        positionInfo = _getPositionInfo(address(oracle));
        assertEq(positionInfo.fees.funding.fundingFeeAmount, 0, "next funding fee 0");
        assertEq(positionInfo.fees.borrowing.borrowingFeeUsd, 0, "next borrowing fee 0");

        (uint256 nextFundingFeeUsdAfter, uint256 nextBorrowingFeeUsdAfter) =
            hedgeManager.cumulativeFundingAndBorrowingFeesUsd();

        assertApproxEqRel(nextFundingFeeUsd, nextFundingFeeUsdAfter, 0.99999 ether, "funding fee not changed");
        assertEq(nextBorrowingFeeUsd, nextBorrowingFeeUsdAfter, "borrowing fee not changed");
    }

    function test_maxGasCallback() public view {
        uint256 maxGas = IDataStore(GMX_DATA_STORE).getUint(Keys.MAX_CALLBACK_GAS_LIMIT);
        assertEq(maxGas, hedgeManager.config().callbackGasLimit());
    }

    function test_minSize() public {
        uint256 collateralDelta = USDC_PRECISION / 10;
        uint256 sizeDelta = oracle.convertTokenAmount(asset, product, collateralDelta);
        vm.startPrank(USDC_WHALE);
        IERC20(USDC).transfer(address(hedgeManager), USDC_PRECISION / 10);
        vm.startPrank(address(strategy));
        hedgeManager.adjustPosition(
            IHedgeManager.AdjustPositionPayload({
                sizeDeltaInTokens: sizeDelta,
                collateralDeltaAmount: collateralDelta,
                isIncrease: true
            })
        );
        bytes32 increaseOrderKey = hedgeManager.pendingIncreaseOrderKey();
        _executeOrder(increaseOrderKey);
        assertEq(hedgeManager.positionNetBalance(), collateralDelta);
    }

    function _moveTimestampWithPriceFeed(uint256 deltaTime) internal {
        address[] memory priceFeeds = new address[](2);
        priceFeeds[0] = assetPriceFeed;
        priceFeeds[1] = productPriceFeed;
        _moveTimestamp(deltaTime, priceFeeds);
    }

    function _getPositionFeeFactors() internal view returns (uint256 positiveFactor, uint256 negativeFactor) {
        positiveFactor = IDataStore(GMX_DATA_STORE).getUint(Keys.positionFeeFactorKey(GMX_ETH_USDC_MARKET, true));
        negativeFactor = IDataStore(GMX_DATA_STORE).getUint(Keys.positionFeeFactorKey(GMX_ETH_USDC_MARKET, false));
    }
}<|MERGE_RESOLUTION|>--- conflicted
+++ resolved
@@ -87,7 +87,6 @@
         // deploy hedgeManager beacon
         address hedgeManagerBeacon = DeployHelper.deployBeacon(address(new GmxV2PositionManager()), owner);
         // deploy positionMnager beacon proxy
-<<<<<<< HEAD
         address gmxPositionManagerProxy;
         // = address(
         //     new BeaconProxy(
@@ -104,23 +103,6 @@
         positionManager = GmxV2PositionManager(payable(gmxPositionManagerProxy));
         vm.label(address(positionManager), "positionManager");
         gmxGasStation.registerPositionManager(address(positionManager), true);
-=======
-        address gmxPositionManagerProxy = address(
-            new BeaconProxy(
-                hedgeManagerBeacon,
-                abi.encodeWithSelector(
-                    GmxV2PositionManager.initialize.selector,
-                    address(strategy),
-                    address(config),
-                    address(gasStation),
-                    GMX_ETH_USDC_MARKET
-                )
-            )
-        );
-        hedgeManager = GmxV2PositionManager(payable(gmxPositionManagerProxy));
-        vm.label(address(hedgeManager), "hedgeManager");
-        gasStation.registerManager(address(hedgeManager), true);
->>>>>>> d3fb415b
         vm.stopPrank();
     }
 
