// SPDX-License-Identifier: UNLICENSED
pragma solidity ^0.8.0;

import "forge-std/Test.sol";
import {LogarithmOracle} from "src/oracle/LogarithmOracle.sol";
import {ERC1967Proxy} from "@openzeppelin/contracts/proxy/ERC1967/ERC1967Proxy.sol";
import {ArbSysMock} from "test/mock/ArbSysMock.sol";
import {ArbGasInfoMock} from "test/mock/ArbGasInfoMock.sol";
import {MockPriceFeed} from "test/mock/MockPriceFeed.sol";
import {DeployHelper} from "script/utils/DeployHelper.sol";
import {ArbiAddresses} from "script/utils/ArbiAddresses.sol";
import {ForkTest} from "test/base/ForkTest.sol";

contract LogarithmOracleTest is ForkTest {
    LogarithmOracle public oracle;

    address owner = makeAddr("owner");

    address constant asset = ArbiAddresses.USDC; // USDC
    address constant product = ArbiAddresses.WETH; // WETH
    address constant assetPriceFeed = ArbiAddresses.CHL_USDC_USD_PRICE_FEED; // Chainlink USDC-USD price feed
    address constant productPriceFeed = ArbiAddresses.CHL_ETH_USD_PRICE_FEED; // Chainlink ETH-USD price feed

    address constant gmxDogeVirtualAsset = 0xC4da4c24fd591125c3F47b340b6f4f76111883d8;

    function setUp() public {
        _forkArbitrum(0);
        vm.startPrank(owner);
        oracle = DeployHelper.deployLogarithmOracle(owner);

        // set oracle price feed
        address[] memory assets = new address[](3);
        address[] memory feeds = new address[](3);
        uint256[] memory heartbeats = new uint256[](3);
        assets[0] = asset;
        assets[1] = product;
        assets[2] = gmxDogeVirtualAsset;
        feeds[0] = assetPriceFeed;
        feeds[1] = productPriceFeed;
        feeds[2] = productPriceFeed;
        heartbeats[0] = 24 * 3600;
        heartbeats[1] = 24 * 3600;
        heartbeats[2] = 24 * 3600;
        oracle.setPriceFeeds(assets, feeds);
        oracle.setHeartbeats(feeds, heartbeats);
<<<<<<< HEAD
        _mockChainlinkPriceFeed(assetPriceFeed);
        _mockChainlinkPriceFeed(productPriceFeed);
        vm.stopPrank();
=======
>>>>>>> 40c7a621
    }

    function test_getAssetPrice() public view {
        uint256 assetPrice = oracle.getAssetPrice(asset);
        console.log("assetPrice: ", assetPrice);

        uint256 productPrice = oracle.getAssetPrice(product);
        console.log("productPrice: ", productPrice);
    }

    function test_convertTokenAmount() public view {
        uint256 assetAmount = 10_000 * 1e6;
        uint256 productAmount = oracle.convertTokenAmount(asset, product, assetAmount);
        console.log("productAmount: ", productAmount);
    }

    function test_getAssetPrice_withEOA() public {
        address[] memory assets = new address[](1);
        uint8[] memory decimals = new uint8[](1);
        assets[0] = gmxDogeVirtualAsset;
        decimals[0] = 8;
        vm.startPrank(owner);
        oracle.setAssetDecimals(assets, decimals);
        assertEq(oracle.assetDecimals(gmxDogeVirtualAsset), 8);
        uint256 productPrice = oracle.getAssetPrice(gmxDogeVirtualAsset);
        console.log("productPrice: ", productPrice);
    }

    function test_getAssetPrice_revert() public {
        vm.expectRevert();
        oracle.getAssetPrice(gmxDogeVirtualAsset);
    }
}<|MERGE_RESOLUTION|>--- conflicted
+++ resolved
@@ -43,12 +43,6 @@
         heartbeats[2] = 24 * 3600;
         oracle.setPriceFeeds(assets, feeds);
         oracle.setHeartbeats(feeds, heartbeats);
-<<<<<<< HEAD
-        _mockChainlinkPriceFeed(assetPriceFeed);
-        _mockChainlinkPriceFeed(productPriceFeed);
-        vm.stopPrank();
-=======
->>>>>>> 40c7a621
     }
 
     function test_getAssetPrice() public view {
