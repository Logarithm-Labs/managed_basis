--- conflicted
+++ resolved
@@ -157,8 +157,6 @@
         vm.stopPrank();
     }
 
-<<<<<<< HEAD
-=======
     function test_harvest_performanceFee() public {
         address recipient = makeAddr("recipient");
         // performance fee 20%
@@ -189,7 +187,6 @@
         assertApproxEqRel(feeAssets, expectedPF, 0.0001 ether, "feeAssets");
     }
 
->>>>>>> 7d2f5e53
     function test_performUpkeep_rebalanceDown_whenIdleNotEnough_smallerThanMinCollateral()
         public
         afterFullUtilized
