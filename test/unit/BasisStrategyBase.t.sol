// SPDX-License-Identifier: UNLICENSED
pragma solidity ^0.8.0;

import {PositionMngerForkTest} from "test/base/PositionMngerForkTest.sol";
import {IERC20} from "forge-std/interfaces/IERC20.sol";
import {stdStorage, StdStorage} from "forge-std/Test.sol";
import {ERC1967Proxy} from "@openzeppelin/contracts/proxy/ERC1967/ERC1967Proxy.sol";
import {UpgradeableBeacon} from "@openzeppelin/contracts/proxy/beacon/UpgradeableBeacon.sol";
import {BeaconProxy} from "@openzeppelin/contracts/proxy/beacon/BeaconProxy.sol";
import {Math} from "@openzeppelin/contracts/utils/math/Math.sol";

import {IPriceFeed} from "src/externals/chainlink/interfaces/IPriceFeed.sol";
import {IOrderHandler} from "src/externals/gmx-v2/interfaces/IOrderHandler.sol";
import {ReaderPositionUtils} from "src/externals/gmx-v2/libraries/ReaderPositionUtils.sol";

import {IHedgeManager} from "src/hedge/IHedgeManager.sol";
import {ISpotManager} from "src/spot/ISpotManager.sol";
import {SpotManager} from "src/spot/SpotManager.sol";
import {LogarithmOracle} from "src/oracle/LogarithmOracle.sol";
import {Errors} from "src/libraries/utils/Errors.sol";
import {BasisStrategy} from "src/strategy/BasisStrategy.sol";
import {LogarithmVault} from "src/vault/LogarithmVault.sol";
import {StrategyConfig} from "src/strategy/StrategyConfig.sol";

import {StrategyHelper, StrategyState} from "test/helper/StrategyHelper.sol";
import {MockPriorityProvider} from "test/mock/MockPriorityProvider.sol";
import {console2 as console} from "forge-std/console2.sol";

import {DeployHelper} from "script/utils/DeployHelper.sol";

abstract contract BasisStrategyBaseTest is PositionMngerForkTest {
    using stdStorage for StdStorage;
    using Math for uint256;

    address owner = makeAddr("owner");
    address user1 = makeAddr("user1");
    address user2 = makeAddr("user2");
    address metaVault = makeAddr("metaVault");
    address operator = makeAddr("operator");
    address forwarder = makeAddr("forwarder");

    uint256 constant USD_PRECISION = 1e30;

    uint256 public TEN_THOUSANDS_USDC = 10_000 * 1e6;
    uint256 public THOUSAND_USDC = 1_000 * 1e6;

    address constant asset = USDC; // USDC
    address constant product = WETH; // WETH
    address constant assetPriceFeed = CHL_USDC_USD_PRICE_FEED; // Chainlink USDC-USD price feed
    address constant productPriceFeed = CHL_ETH_USD_PRICE_FEED; // Chainlink ETH-USD price feed
<<<<<<< HEAD
    uint256 constant entryCost = 0.003 ether;
    uint256 constant exitCost = 0.003 ether;
=======
    uint256 constant entryCost = 0.005 ether;
    uint256 constant exitCost = 0.005 ether;
>>>>>>> 61b5b7b1
    bool constant isLong = false;

    uint256 constant targetLeverage = 3 ether;
    uint256 constant minLeverage = 2 ether;
    uint256 constant maxLeverage = 5 ether;
    uint256 constant safeMarginLeverage = 20 ether;

    LogarithmVault vault;
    BasisStrategy strategy;
    SpotManager spotManager;
    LogarithmOracle oracle;
    StrategyHelper helper;
    MockPriorityProvider priorityProvider;

    function setUp() public {
        _forkArbitrum(0);
        vm.startPrank(owner);
        // deploy oracle
        oracle = DeployHelper.deployLogarithmOracle(owner);
        vm.label(address(oracle), "oracle");

        // mock uniswap
        _mockUniswapPool(UNI_V3_POOL_WETH_USDC, address(oracle));

        // set oracle price feed
        address[] memory assets = new address[](2);
        address[] memory feeds = new address[](2);
        uint256[] memory heartbeats = new uint256[](2);
        assets[0] = asset;
        assets[1] = product;
        feeds[0] = assetPriceFeed;
        feeds[1] = productPriceFeed;
        heartbeats[0] = 24 * 3600;
        heartbeats[1] = 24 * 3600;
        oracle.setPriceFeeds(assets, feeds);
        oracle.setHeartbeats(feeds, heartbeats);
        _mockChainlinkPriceFeed(assetPriceFeed);
        _mockChainlinkPriceFeed(productPriceFeed);

        address[] memory pathWeth = new address[](3);
        pathWeth[0] = USDC;
        pathWeth[1] = UNI_V3_POOL_WETH_USDC;
        pathWeth[2] = WETH;

        priorityProvider = new MockPriorityProvider();
        address vaultBeacon = DeployHelper.deployBeacon(address(new LogarithmVault()), owner);
        vault = DeployHelper.deployLogarithmVault(
            DeployHelper.LogarithmVaultDeployParams(
                vaultBeacon,
                owner,
                asset,
                address(priorityProvider),
                entryCost,
                exitCost,
                address(0),
                0,
                0,
                0,
                type(uint256).max,
                type(uint256).max,
                "Logarithm Basis USDC-WETH HL (Alpha)",
                "log-b-usdc-weth-hl-a"
            )
        );
        vm.label(address(vault), "vault");

        StrategyConfig config = DeployHelper.deployStrategyConfig(owner);

        // deploy strategy
        address strategyImpl = address(new BasisStrategy());
        // deploy strategy beacon
        address strategyBeacon = DeployHelper.deployBeacon(strategyImpl, owner);
        // deploy strategy beacon proxy
        strategy = DeployHelper.deployBasisStrategy(
            DeployHelper.BasisStrategyDeployParams(
                owner,
                strategyBeacon,
                address(config),
                product,
                address(vault),
                address(oracle),
                operator,
                targetLeverage,
                minLeverage,
                maxLeverage,
                safeMarginLeverage
            )
        );
        // strategy.setForwarder(forwarder);
        vm.label(address(strategy), "strategy");

        // deploy spot manager
        address spotManagerBeacon = DeployHelper.deployBeacon(address(new SpotManager()), owner);
        spotManager = DeployHelper.deploySpotManager(spotManagerBeacon, owner, address(strategy), pathWeth);
        vm.label(address(spotManager), "spotManager");

        _initPositionManager(owner, address(strategy));

        // top up user1
        vm.startPrank(USDC_WHALE);
        IERC20(asset).transfer(user1, 10_000_000 * 1e6);
        IERC20(asset).transfer(user2, 10_000_000 * 1e6);
        IERC20(asset).transfer(metaVault, 10_000_000 * 1e6);
        vm.stopPrank();

        helper = new StrategyHelper(address(strategy));
    }

    function _validateFinalState(StrategyState memory state) internal pure {
        assertEq(state.strategyStatus, uint8(0), "strategy status");
        if (state.positionSizeInTokens > 0) {
            assertTrue(state.positionLeverage >= minLeverage, "minLeverage");
            assertTrue(state.positionLeverage <= maxLeverage, "maxLeverage");
            // assertApproxEqRel(state.positionLeverage, 3 ether, 0.01 ether, "current leverage");
            assertApproxEqRel(state.productBalance, state.positionSizeInTokens, 0.001 ether, "product exposure");
        } else {
            assertEq(state.productBalance, state.positionSizeInTokens, "not 0 product exposure");
        }
        assertFalse(state.processingRebalance, "processingRebalance");
        assertFalse(state.upkeepNeeded, "upkeep");
    }

    function _validateStateTransition(StrategyState memory state0, StrategyState memory state1, bool profit)
        internal
        view
    {
        if (state0.totalSupply != 0 && state1.totalSupply != 0) {
            uint256 sharePrice0 = state0.totalAssets.mulDiv(10 ** vault.decimals(), state0.totalSupply);
            uint256 sharePrice1 = state1.totalAssets.mulDiv(10 ** vault.decimals(), state1.totalSupply);
            if (profit && !state0.processingRebalance) {
                assertGe(sharePrice1, sharePrice0, "share price shouldn't be decreased");
            } else {
                if (!state0.processingRebalance && state0.strategyStatus != 1 /*keeping status*/ ) {
                    assertApproxEqAbs(sharePrice0, sharePrice1, 1, "share price should be invariant");
                } else {
                    assertApproxEqRel(sharePrice0, sharePrice1, 0.001 ether, "share price should be similar");
                }
            }
        }

        assertTrue(state0.pendingUtilization == 0 || state0.pendingDeutilization == 0, "utilizations");
        assertTrue(state1.pendingUtilization == 0 || state1.pendingDeutilization == 0, "utilizations");

        // if (state0.positionLeverage != 0 && state1.positionLeverage != 0) {
        //     assertApproxEqRel(state0.positionLeverage, state1.positionLeverage, 0.01 ether, "position leverage");
        // }
    }

    modifier afterDeposited() {
        _deposit(user1, TEN_THOUSANDS_USDC);
        _;
    }

    modifier afterPartialUtilized() {
        _deposit(user1, TEN_THOUSANDS_USDC);
        (uint256 pendingUtilizationInAsset,) = strategy.pendingUtilizations();
        _utilize(pendingUtilizationInAsset / 2);
        _;
    }

    modifier afterFullUtilized() {
        _deposit(user1, TEN_THOUSANDS_USDC);
        (uint256 pendingUtilizationInAsset,) = strategy.pendingUtilizations();
        _utilize(pendingUtilizationInAsset);
        _;
    }

    modifier afterWithdrawRequestCreated() {
        _deposit(user1, TEN_THOUSANDS_USDC);
        (uint256 pendingUtilizationInAsset,) = strategy.pendingUtilizations();
        _utilize(pendingUtilizationInAsset / 2);
        uint256 redeemShares = vault.balanceOf(user1) * 2 / 3;
        vm.startPrank(user1);
        vault.requestRedeem(redeemShares, user1, user1);
        _;
    }

    modifier afterMultipleWithdrawRequestCreated() {
        _deposit(user1, TEN_THOUSANDS_USDC);
        (uint256 pendingUtilizationInAsset,) = strategy.pendingUtilizations();
        _utilize(pendingUtilizationInAsset);
        _deposit(user2, TEN_THOUSANDS_USDC);
        (pendingUtilizationInAsset,) = strategy.pendingUtilizations();
        _utilize(pendingUtilizationInAsset);

        uint256 redeemShares1 = vault.balanceOf(user1) / 5;
        vm.startPrank(user1);
        vault.requestRedeem(redeemShares1, user1, user1);

        uint256 redeemShares2 = vault.balanceOf(user2) / 4;
        vm.startPrank(user2);
        vault.requestRedeem(redeemShares2, user2, user2);
        _;
    }

    modifier prioritize(address account) {
        priorityProvider.prioritize(account);
        _;
    }

    modifier validateFinalState() {
        _;
        _validateFinalState(helper.getStrategyState());
    }

    function _deposit(address from, uint256 assets) internal {
        vm.startPrank(from);
        IERC20(asset).approve(address(vault), assets);
        StrategyState memory state0 = helper.getStrategyState();
        vault.deposit(assets, from);
        StrategyState memory state1 = helper.getStrategyState();
        _validateStateTransition(state0, state1, false);
    }

    function _mint(address from, uint256 shares) internal {
        vm.startPrank(from);
        uint256 assets = vault.previewMint(shares);
        IERC20(asset).approve(address(vault), assets);
        StrategyState memory state0 = helper.getStrategyState();
        vault.mint(shares, from);
        StrategyState memory state1 = helper.getStrategyState();
        _validateStateTransition(state0, state1, false);
    }

    function _utilize(uint256 amount) internal {
        if (amount == 0) return;
        vm.startPrank(operator);
        StrategyState memory state0 = helper.getStrategyState();
        strategy.utilize(amount, ISpotManager.SwapType.MANUAL, "");
        StrategyState memory state1 = helper.getStrategyState();
        _validateStateTransition(state0, state1, false);
        assertEq(uint256(strategy.strategyStatus()), uint256(BasisStrategy.StrategyStatus.AWAITING_FINAL_UTILIZATION));
        (uint256 pendingUtilization, uint256 pendingDeutilization) = strategy.pendingUtilizations();
        assertEq(pendingUtilization, 0);
        assertEq(pendingDeutilization, 0);
        state0 = state1;
        _executeOrder();
        state1 = helper.getStrategyState();
        _validateStateTransition(state0, state1, true);
        assertEq(uint256(strategy.strategyStatus()), uint256(BasisStrategy.StrategyStatus.IDLE));
    }

    function _deutilize(uint256 amount) internal {
        if (amount == 0) return;
        StrategyState memory state0 = helper.getStrategyState();
        vm.startPrank(operator);
        strategy.deutilize(amount, ISpotManager.SwapType.MANUAL, "");
        StrategyState memory state1 = helper.getStrategyState();
        _validateStateTransition(state0, state1, false);
        // assertEq(uint256(strategy.strategyStatus()), uint256(BasisStrategy.StrategyStatus.DEUTILIZING));
        (uint256 pendingUtilization, uint256 pendingDeutilization) = strategy.pendingUtilizations();
        assertEq(pendingUtilization, 0);
        assertEq(pendingDeutilization, 0);
        state0 = state1;
        _executeOrder();
        state1 = helper.getStrategyState();
        _validateStateTransition(state0, state1, true);
        assertEq(uint256(strategy.strategyStatus()), uint256(BasisStrategy.StrategyStatus.IDLE));
    }

    function _deutilizeWithoutExecution(uint256 amount) internal {
        if (amount == 0) return;
        // bytes memory data = _generateInchCallData(product, asset, amount, address(strategy));
        vm.startPrank(operator);
        strategy.deutilize(amount, ISpotManager.SwapType.MANUAL, "");
    }

    function _checkUpkeep(string memory operation)
        internal
        view
        returns (bool upkeepNeeded, bytes memory performData)
    {
        uint256 beginGas = gasleft();
        (upkeepNeeded, performData) = strategy.checkUpkeep("");
        uint256 gasWasted = beginGas - gasleft();
        console.log(string(abi.encodePacked(operation, ":checkUpkeep: ")), gasWasted);
    }

    function _performKeep(string memory operation) internal {
        (bool upkeepNeeded, bytes memory performData) = strategy.checkUpkeep("");
        uint256 step;
        while (upkeepNeeded) {
            vm.startPrank(forwarder);
            StrategyState memory state0 = helper.getStrategyState();
            uint256 startGas = gasleft();
            strategy.performUpkeep(performData);
            uint256 gasWasted = startGas - gasleft();
            step++;
            console.log(string(abi.encodePacked(operation, ":performUpkeep - ", step, ": ")), gasWasted);
            StrategyState memory state1 = helper.getStrategyState();
            _validateStateTransition(state0, state1, true);
            helper.logStrategyState("perform", state1);
            state0 = state1;
            _executeOrder();
            state1 = helper.getStrategyState();
            _validateStateTransition(state0, state1, false);
            (upkeepNeeded, performData) = strategy.checkUpkeep("");
        }
    }

    /*//////////////////////////////////////////////////////////////
                        DEPOSIT/MINT TEST
    //////////////////////////////////////////////////////////////*/

    function test_deposit_first() public validateFinalState {
        uint256 shares = vault.previewDeposit(TEN_THOUSANDS_USDC);
        _deposit(user1, TEN_THOUSANDS_USDC);
        assertEq(vault.balanceOf(user1), shares);
    }

    function test_mint_first() public validateFinalState {
        uint256 shares = vault.previewDeposit(TEN_THOUSANDS_USDC);
        _mint(user1, shares);
        assertEq(vault.balanceOf(user1), shares);
        assertEq(IERC20(asset).balanceOf(address(vault)), TEN_THOUSANDS_USDC);
    }

    function test_managementFee() public validateFinalState {
        address recipient = makeAddr("recipient");
        vm.startPrank(owner);
        vault.setFeeInfos(recipient, 0.05 ether, 0, 0);

        uint256 shares = vault.previewDeposit(TEN_THOUSANDS_USDC);
        _mint(user1, shares);
        address[] memory priceFeeds = new address[](2);
        priceFeeds[0] = assetPriceFeed;
        priceFeeds[1] = productPriceFeed;
        _moveTimestamp(36.5 days, priceFeeds);
        vm.startPrank(user1);
        vault.requestRedeem(shares / 2, user1, user1);
        assertEq(vault.balanceOf(recipient), shares / 200);
    }

    function test_previewDepositMint_whenNotUtilized() public afterDeposited {
        uint256 shares = vault.previewDeposit(TEN_THOUSANDS_USDC);
        uint256 assets = vault.previewMint(shares);
        assertEq(assets, TEN_THOUSANDS_USDC);
    }

    function test_deposit_whenNotUtilized() public afterDeposited validateFinalState {
        uint256 shares = vault.previewDeposit(TEN_THOUSANDS_USDC / 2);
        _deposit(user2, TEN_THOUSANDS_USDC / 2);
        assertEq(vault.balanceOf(user2), shares);
    }

    function test_mint_whenNotUtilized() public afterDeposited validateFinalState {
        uint256 shares = vault.previewDeposit(TEN_THOUSANDS_USDC / 2);
        _mint(user2, shares);
        assertEq(vault.balanceOf(user2), shares);
        assertEq(IERC20(asset).balanceOf(address(vault)), TEN_THOUSANDS_USDC * 3 / 2);
    }

    function test_previewDepositMint_whenPartialUtilized() public afterPartialUtilized {
        uint256 shares = vault.previewDeposit(TEN_THOUSANDS_USDC);
        uint256 assets = vault.previewMint(shares);
        assertEq(assets, TEN_THOUSANDS_USDC);
    }

    function test_deposit_whenPartialUtilized() public afterPartialUtilized validateFinalState {
        uint256 shares = vault.previewDeposit(TEN_THOUSANDS_USDC / 2);
        _deposit(user2, TEN_THOUSANDS_USDC / 2);
        assertEq(vault.balanceOf(user2), shares);
    }

    function test_mint_whenPartialUtilized() public afterPartialUtilized validateFinalState {
        uint256 shares = vault.previewDeposit(TEN_THOUSANDS_USDC / 2);
        _mint(user2, shares);
        assertEq(vault.balanceOf(user2), shares);
        assertEq(IERC20(asset).balanceOf(address(vault)), TEN_THOUSANDS_USDC);
    }

    function test_previewDepositMint_whenFullUtilized() public afterFullUtilized {
        uint256 shares = vault.previewDeposit(TEN_THOUSANDS_USDC);
        uint256 assets = vault.previewMint(shares);
        assertEq(assets, TEN_THOUSANDS_USDC);
    }

    function test_deposit_whenFullUtilized() public afterFullUtilized validateFinalState {
        uint256 shares = vault.previewDeposit(TEN_THOUSANDS_USDC / 2);
        _deposit(user2, TEN_THOUSANDS_USDC / 2);
        assertEq(vault.balanceOf(user2), shares);
    }

    function test_mint_whenFullUtilized() public afterFullUtilized validateFinalState {
        uint256 shares = vault.previewDeposit(TEN_THOUSANDS_USDC / 2);
        _mint(user2, shares);
        assertEq(vault.balanceOf(user2), shares);
        assertEq(IERC20(asset).balanceOf(address(vault)), TEN_THOUSANDS_USDC / 2);
    }

    function test_previewDepositMint_withPendingWithdraw() public afterWithdrawRequestCreated {
        uint256 shares = vault.previewDeposit(THOUSAND_USDC);
        uint256 assets = vault.previewMint(shares);
        assertEq(assets, THOUSAND_USDC);
    }

    function test_deposit_withPendingWithdraw_smallerThanTotalPendingWithdraw()
        public
        afterWithdrawRequestCreated
        validateFinalState
    {
        uint256 pendingWithdrawBefore = vault.totalPendingWithdraw();
        uint256 shares = vault.previewDeposit(THOUSAND_USDC);
        _deposit(user2, THOUSAND_USDC);
        assertEq(vault.balanceOf(user2), shares);
        uint256 pendingWithdrawAfter = vault.totalPendingWithdraw();
        assertEq(pendingWithdrawAfter + THOUSAND_USDC, pendingWithdrawBefore);
        assertFalse(vault.isClaimable(vault.getWithdrawKey(user1, 0)));
    }

    function test_deposit_withPendingWithdraw_biggerThanTotalPendingWithdraw()
        public
        afterWithdrawRequestCreated
        validateFinalState
    {
        uint256 pendingWithdrawBefore = vault.totalPendingWithdraw();
        uint256 shares = vault.previewDeposit(TEN_THOUSANDS_USDC);
        _deposit(user2, TEN_THOUSANDS_USDC);
        assertEq(vault.balanceOf(user2), shares);
        uint256 pendingWithdrawAfter = vault.totalPendingWithdraw();
        assertEq(pendingWithdrawAfter, 0);
        assertTrue(vault.isClaimable(vault.getWithdrawKey(user1, 0)));
        assertTrue(pendingWithdrawBefore > 0);
        assertEq(vault.idleAssets(), TEN_THOUSANDS_USDC - uint256(pendingWithdrawBefore));
    }

    /*//////////////////////////////////////////////////////////////
                            UTILIZE TEST
    //////////////////////////////////////////////////////////////*/

    function test_utilize_partialDepositing() public afterDeposited validateFinalState {
        (uint256 pendingUtilizationInAsset,) = strategy.pendingUtilizations();
        _utilize(pendingUtilizationInAsset / 2);
        uint256 totalAssets = vault.totalAssets();
        assertApproxEqRel(totalAssets, TEN_THOUSANDS_USDC, 0.99 ether);
        assertEq(IERC20(asset).balanceOf(address(vault)), TEN_THOUSANDS_USDC / 2);
        assertEq(IERC20(asset).balanceOf(address(_hedgeManager())), 0);
    }

    function test_utilize_fullDepositing() public afterDeposited validateFinalState {
        (uint256 pendingUtilization,) = strategy.pendingUtilizations();
        _utilize(pendingUtilization);
        uint256 totalAssets = vault.totalAssets();
        assertApproxEqRel(totalAssets, TEN_THOUSANDS_USDC, 0.99 ether);
        assertEq(IERC20(asset).balanceOf(address(vault)), 0);
        assertEq(IERC20(asset).balanceOf(address(_hedgeManager())), 0);
        (pendingUtilization,) = strategy.pendingUtilizations();
        assertEq(pendingUtilization, 0);
    }

    /*//////////////////////////////////////////////////////////////
                        REDEEM/WITHDRAW TEST
    //////////////////////////////////////////////////////////////*/

    function test_withdraw_whenIdleEnough() public afterDeposited validateFinalState {
        uint256 user1BalanceBefore = IERC20(asset).balanceOf(user1);
        uint256 totalShares = vault.balanceOf(user1);
        uint256 assets = vault.previewRedeem(totalShares / 2);
        uint256 shares = vault.previewWithdraw(assets);
        vault.requestWithdraw(assets, user1, user1);
        uint256 user1BalanceAfter = IERC20(asset).balanceOf(user1);
        uint256 sharesAfter = vault.balanceOf(user1);
        assertEq(user1BalanceAfter, user1BalanceBefore + assets);
        assertEq(sharesAfter, totalShares - shares);
    }

    function test_maxWithdraw() public afterPartialUtilized validateFinalState {
        uint256 maxWithdraw = vault.maxWithdraw(user1);
        uint256 idleAssets = vault.idleAssets();
        assertEq(maxWithdraw, idleAssets);
    }

    function test_maxRedeem() public afterPartialUtilized validateFinalState {
        uint256 maxRedeem = vault.maxRedeem(user1);
        uint256 maxAssets = vault.previewRedeem(maxRedeem);
        uint256 idleAssets = vault.idleAssets();
        assertTrue(maxAssets <= idleAssets);
    }

    function test_withdraw_whenIdleNotEnough() public afterPartialUtilized validateFinalState {
        uint256 totalShares = vault.balanceOf(user1);
        uint256 redeemShares = totalShares * 2 / 3;
        uint256 assets = vault.previewRedeem(redeemShares);
        uint256 idleAssets = vault.idleAssets();
        vm.startPrank(user1);
        bytes32 requestKey = vault.requestRedeem(redeemShares, user1, user1);
        LogarithmVault.WithdrawRequest memory withdrawRequest = vault.withdrawRequests(requestKey);
        assertFalse(vault.isClaimable(requestKey));
        assertEq(withdrawRequest.requestedAssets, assets - idleAssets);
        assertEq(withdrawRequest.receiver, user1);
        assertEq(withdrawRequest.accRequestedWithdrawAssets, assets - idleAssets);
        assertEq(vault.idleAssets(), 0);
        assertEq(vault.assetsToClaim(), 0);
        assertEq(vault.processedWithdrawAssets(), 0);
        assertEq(withdrawRequest.accRequestedWithdrawAssets, vault.accRequestedWithdrawAssets());
    }

    /*//////////////////////////////////////////////////////////////
                        DEUTILIZE/UPKEEP TEST
    //////////////////////////////////////////////////////////////*/

    function test_prioritizedWithdraw_whenNotLast() public prioritize(metaVault) validateFinalState {
        _deposit(user1, TEN_THOUSANDS_USDC);
        _deposit(metaVault, TEN_THOUSANDS_USDC);
        (uint256 pendingUtilizationInAsset,) = strategy.pendingUtilizations();
        _utilize(pendingUtilizationInAsset);
        assertEq(vault.idleAssets(), 0, "idle asset should be 0");

        uint256 redeemShares = vault.balanceOf(user1) / 3;
        vm.startPrank(user1);
        vault.requestRedeem(redeemShares, user1, user1);
        vm.startPrank(metaVault);
        vault.requestRedeem(vault.balanceOf(metaVault) / 3, metaVault, metaVault);
        vm.stopPrank();

        (, uint256 pendingDeutilization) = strategy.pendingUtilizations();
        _deutilize(pendingDeutilization * 2 / 3);

        bytes32 userRequestKey = vault.getWithdrawKey(user1, 0);
        bytes32 metaVaultRequestKey = vault.getWithdrawKey(metaVault, 0);

        assertFalse(vault.isClaimable(userRequestKey), "user withdraw request not processed");
        assertTrue(vault.isClaimable(metaVaultRequestKey), "meta vault request processed");

        LogarithmVault.WithdrawRequest memory req = vault.withdrawRequests(metaVaultRequestKey);
        uint256 balBefore = IERC20(asset).balanceOf(metaVault);
        vm.startPrank(metaVault);
        vault.claim(metaVaultRequestKey);
        uint256 balAfter = IERC20(asset).balanceOf(metaVault);

        assertEq(balAfter - balBefore, req.requestedAssets, "requestedAssets should be claimed");
    }

    function test_prioritizedWithdraw_lastRedeemWhenOnlyMetaVault() public prioritize(metaVault) validateFinalState {
        _deposit(metaVault, TEN_THOUSANDS_USDC);
        (uint256 pendingUtilizationInAsset,) = strategy.pendingUtilizations();
        _utilize(pendingUtilizationInAsset);
        assertEq(vault.idleAssets(), 0, "idle asset should be 0");

        vm.startPrank(metaVault);
        vault.requestRedeem(vault.balanceOf(metaVault), metaVault, metaVault);
        vm.stopPrank();

        (, uint256 pendingDeutilization) = strategy.pendingUtilizations();
        _deutilize(pendingDeutilization);

        bytes32 metaVaultRequestKey = vault.getWithdrawKey(metaVault, 0);
        LogarithmVault.WithdrawRequest memory req = vault.withdrawRequests(metaVaultRequestKey);
        uint256 balBefore = IERC20(asset).balanceOf(metaVault);
        vm.startPrank(metaVault);
        vault.claim(metaVaultRequestKey);
        uint256 balAfter = IERC20(asset).balanceOf(metaVault);
        // console.log("balBefore", balBefore);
        // console.log("balAfter", balAfter);
        // console.log("requestedAssets", req.requestedAssets);
        assertTrue(balAfter - balBefore >= req.requestedAssets, "meta vault claims all as it is last");
        assertEq(
            vault.prioritizedAccRequestedWithdrawAssets(),
            vault.prioritizedProcessedWithdrawAssets(),
            "processed assets should be full"
        );
    }

    function test_prioritizedWithdraw_lastRedeemWhenNotOnlyMetaVault()
        public
        prioritize(metaVault)
        validateFinalState
    {
        _deposit(metaVault, TEN_THOUSANDS_USDC);
        _deposit(user1, TEN_THOUSANDS_USDC);
        (uint256 pendingUtilizationInAsset,) = strategy.pendingUtilizations();
        _utilize(pendingUtilizationInAsset);
        assertEq(vault.idleAssets(), 0, "idle asset should be 0");

        // user's withdraw first
        vm.startPrank(user1);
        vault.requestRedeem(vault.balanceOf(user1), user1, user1);
        vm.stopPrank();

        // metaVault's withdraw after
        vm.startPrank(metaVault);
        vault.requestRedeem(vault.balanceOf(metaVault), metaVault, metaVault);
        vm.stopPrank();

        (, uint256 pendingDeutilization) = strategy.pendingUtilizations();
        _deutilize(pendingDeutilization);

        bytes32 metaVaultRequestKey = vault.getWithdrawKey(metaVault, 0);
        bytes32 userRequestKey = vault.getWithdrawKey(user1, 0);
        LogarithmVault.WithdrawRequest memory metaReq = vault.withdrawRequests(metaVaultRequestKey);
        LogarithmVault.WithdrawRequest memory userReq = vault.withdrawRequests(userRequestKey);

        uint256 metaBalBefore = IERC20(asset).balanceOf(metaVault);
        uint256 userBalBefore = IERC20(asset).balanceOf(user1);

        vm.startPrank(user1);
        vault.claim(userRequestKey);
        vm.startPrank(metaVault);
        vault.claim(metaVaultRequestKey);
        vm.stopPrank();

        uint256 metaBalAfter = IERC20(asset).balanceOf(metaVault);
        uint256 userBalAfter = IERC20(asset).balanceOf(user1);

        assertTrue(
            metaBalAfter - metaBalBefore == metaReq.requestedAssets,
            "meta claimed assets should be ths same as requested"
        );
        assertTrue(
            userBalAfter - userBalBefore > userReq.requestedAssets, "user claims all remaining assets as it is last"
        );
        assertEq(
            vault.prioritizedAccRequestedWithdrawAssets(),
            vault.prioritizedProcessedWithdrawAssets(),
            "processed assets should be full"
        );
        assertEq(vault.accRequestedWithdrawAssets(), vault.processedWithdrawAssets(), "processed assets should be full");
    }

    function test_prioritizedWithdraw_lastRedeemAfterAllNormalClaimed()
        public
        prioritize(metaVault)
        validateFinalState
    {
        _deposit(metaVault, TEN_THOUSANDS_USDC);
        _deposit(user1, TEN_THOUSANDS_USDC);
        (uint256 pendingUtilizationInAsset,) = strategy.pendingUtilizations();
        _utilize(pendingUtilizationInAsset);
        assertEq(vault.idleAssets(), 0, "idle asset should be 0");

        // user's withdraw first
        vm.startPrank(user1);
        vault.requestRedeem(vault.balanceOf(user1), user1, user1);
        vm.stopPrank();

        (, uint256 pendingDeutilization) = strategy.pendingUtilizations();
        _deutilize(pendingDeutilization);
        (, pendingDeutilization) = strategy.pendingUtilizations();
        assertEq(pendingDeutilization, 0, "no deutilization");

        uint256 userBalBefore = IERC20(asset).balanceOf(user1);
        bytes32 userRequestKey = vault.getWithdrawKey(user1, 0);
        LogarithmVault.WithdrawRequest memory userReq = vault.withdrawRequests(userRequestKey);
        vm.startPrank(user1);
        vault.claim(userRequestKey);
        vm.stopPrank();
        uint256 userBalAfter = IERC20(asset).balanceOf(user1);
        assertEq(userBalAfter - userBalBefore, userReq.requestedAssets, "user's request shouldn't be last");

        // metaVault's withdraw after
        vm.startPrank(metaVault);
        vault.requestRedeem(vault.balanceOf(metaVault), metaVault, metaVault);
        vm.stopPrank();

        (, pendingDeutilization) = strategy.pendingUtilizations();
        _deutilize(pendingDeutilization);
        (, pendingDeutilization) = strategy.pendingUtilizations();
        assertEq(pendingDeutilization, 0, "no deutilization");

        uint256 metaBalBefore = IERC20(asset).balanceOf(metaVault);
        bytes32 metaVaultRequestKey = vault.getWithdrawKey(metaVault, 0);
        LogarithmVault.WithdrawRequest memory metaReq = vault.withdrawRequests(metaVaultRequestKey);
        vm.startPrank(metaVault);
        vault.claim(metaVaultRequestKey);
        vm.stopPrank();
        uint256 metaBalAfter = IERC20(asset).balanceOf(metaVault);

        assertTrue(metaBalAfter - metaBalBefore > metaReq.requestedAssets, "meta's request should be last");

        assertEq(
            vault.prioritizedAccRequestedWithdrawAssets(),
            vault.prioritizedProcessedWithdrawAssets(),
            "processed assets should be full"
        );
        assertEq(vault.accRequestedWithdrawAssets(), vault.processedWithdrawAssets(), "processed assets should be full");
    }

    function test_deutilize_partial_withSingleRequest() public afterWithdrawRequestCreated validateFinalState {
        (, uint256 pendingDeutilization) = strategy.pendingUtilizations();
        _deutilize(pendingDeutilization / 2);
        bytes32 requestKey = vault.getWithdrawKey(user1, 0);
        assertFalse(vault.isClaimable(requestKey));
        vm.expectRevert(Errors.RequestNotExecuted.selector);
        vm.startPrank(user1);
        vault.claim(requestKey);
    }

    function test_deutilize_full_withSingleRequest() public afterWithdrawRequestCreated validateFinalState {
        (, uint256 pendingDeutilization) = strategy.pendingUtilizations();
        _deutilize(pendingDeutilization);
        bytes32 requestKey = vault.getWithdrawKey(user1, 0);
        assertTrue(vault.isClaimable(requestKey));

        LogarithmVault.WithdrawRequest memory withdrawRequest = vault.withdrawRequests(requestKey);
        uint256 balanceBefore = IERC20(asset).balanceOf(user1);
        vm.startPrank(user1);
        vault.claim(requestKey);
        uint256 balanceAfter = IERC20(asset).balanceOf(user1);
        assertEq(balanceBefore + withdrawRequest.requestedAssets, balanceAfter);
    }

    function test_deutilize_partial_withMultipleRequest()
        public
        afterMultipleWithdrawRequestCreated
        validateFinalState
    {
        (, uint256 pendingDeutilization) = strategy.pendingUtilizations();
        _deutilize(pendingDeutilization / 2);

        bytes32 requestKey1 = vault.getWithdrawKey(user1, 0);
        assertTrue(vault.isClaimable(requestKey1));

        bytes32 requestKey2 = vault.getWithdrawKey(user2, 0);
        assertFalse(vault.isClaimable(requestKey2));

        LogarithmVault.WithdrawRequest memory withdrawRequest1 = vault.withdrawRequests(requestKey1);
        uint256 balanceBefore = IERC20(asset).balanceOf(user1);
        vm.startPrank(user1);
        vault.claim(requestKey1);
        uint256 balanceAfter = IERC20(asset).balanceOf(user1);
        assertEq(balanceBefore + withdrawRequest1.requestedAssets, balanceAfter);
    }

    function test_deutilize_full_withMultipleRequest() public afterMultipleWithdrawRequestCreated validateFinalState {
        (, uint256 pendingDeutilization) = strategy.pendingUtilizations();
        _deutilize(pendingDeutilization);

        bytes32 requestKey1 = vault.getWithdrawKey(user1, 0);
        assertTrue(vault.isClaimable(requestKey1), "user1 claimable");

        bytes32 requestKey2 = vault.getWithdrawKey(user2, 0);
        assertTrue(vault.isClaimable(requestKey2), "user2 claimable");

        LogarithmVault.WithdrawRequest memory withdrawRequest1 = vault.withdrawRequests(requestKey1);
        uint256 balanceBefore1 = IERC20(asset).balanceOf(user1);
        vm.startPrank(user1);
        vault.claim(requestKey1);
        uint256 balanceAfter1 = IERC20(asset).balanceOf(user1);
        assertEq(balanceBefore1 + withdrawRequest1.requestedAssets, balanceAfter1);

        LogarithmVault.WithdrawRequest memory withdrawRequest2 = vault.withdrawRequests(requestKey2);
        uint256 balanceBefore2 = IERC20(asset).balanceOf(user2);
        vm.startPrank(user2);
        vault.claim(requestKey2);
        uint256 balanceAfter2 = IERC20(asset).balanceOf(user2);
        assertEq(balanceBefore2 + withdrawRequest2.requestedAssets, balanceAfter2);
    }

    function test_performUpkeep_rebalanceUp() public afterMultipleWithdrawRequestCreated {
        int256 priceBefore = IPriceFeed(productPriceFeed).latestAnswer();
        _mockChainlinkPriceFeedAnswer(productPriceFeed, priceBefore * 5 / 10);
        (bool upkeepNeeded, bytes memory performData) = _checkUpkeep("rebalanceUp");
        assertTrue(upkeepNeeded);
        StrategyHelper.DecodedPerformData memory decodedPerformData = helper.decodePerformData(performData);
        assertTrue(decodedPerformData.rebalanceUpNeeded);
        assertFalse(decodedPerformData.rebalanceDownNeeded);
        // assertFalse(deleverageNeeded);
        assertFalse(decodedPerformData.hedgeManagerNeedKeep);

        // position.sizeInUsd is changed due to realization of positive pnl
        // so need to execute performUpKeep several times

        _performKeep("rebalanceUp");
    }

    function test_performUpkeep_rebalanceDown_whenIdleEnough() public afterFullUtilized validateFinalState {
        vm.startPrank(USDC_WHALE);
        IERC20(asset).transfer(address(vault), 10000 * 1e6);
        IERC20(asset).transfer(address(strategy), 10000 * 1e6);

        int256 priceBefore = IPriceFeed(productPriceFeed).latestAnswer();
        _mockChainlinkPriceFeedAnswer(productPriceFeed, priceBefore * 12 / 10);
        (bool upkeepNeeded, bytes memory performData) = _checkUpkeep("rebalanceDown_whenIdleEnough");
        assertTrue(upkeepNeeded);
        StrategyHelper.DecodedPerformData memory decodedPerformData = helper.decodePerformData(performData);
        assertFalse(decodedPerformData.rebalanceUpNeeded);
        assertTrue(decodedPerformData.rebalanceDownNeeded);
        // assertFalse(deleverageNeeded);
        assertFalse(decodedPerformData.hedgeManagerNeedKeep);

        _performKeep("rebalanceDown_whenIdleEnough");

        assertTrue(vault.idleAssets() < 10000 * 1e6, "idleAssets");
    }

    function test_performUpkeep_rebalanceDown_whenIdleNotEnough() public afterFullUtilized validateFinalState {
        vm.startPrank(USDC_WHALE);
        IERC20(asset).transfer(address(vault), 10 * 1e6);

        int256 priceBefore = IPriceFeed(productPriceFeed).latestAnswer();
        _mockChainlinkPriceFeedAnswer(productPriceFeed, priceBefore * 12 / 10);
        (bool upkeepNeeded, bytes memory performData) = _checkUpkeep("rebalanceDown_whenIdleNotEnough");
        assertTrue(upkeepNeeded);
        StrategyHelper.DecodedPerformData memory decodedPerformData = helper.decodePerformData(performData);
        assertFalse(decodedPerformData.rebalanceUpNeeded);
        assertTrue(decodedPerformData.rebalanceDownNeeded);
        // assertFalse(deleverageNeeded);
        assertFalse(decodedPerformData.hedgeManagerNeedKeep);

        _performKeep("rebalanceDown_whenIdleNotEnough");

        (, uint256 amount) = strategy.pendingUtilizations();
        _deutilize(amount);

        _performKeep("rebalanceDown_whenIdleNotEnough");

        // assertEq(vault.idleAssets(), 0, "idleAssets");
    }

    function test_performUpkeep_rebalanceDown_whenNoIdle() public afterFullUtilized validateFinalState {
        int256 priceBefore = IPriceFeed(productPriceFeed).latestAnswer();
        _mockChainlinkPriceFeedAnswer(productPriceFeed, priceBefore * 12 / 10);

        (bool upkeepNeeded, bytes memory performData) = _checkUpkeep("rebalanceDown_whenIdleNotEnough");
        assertTrue(upkeepNeeded);
        StrategyHelper.DecodedPerformData memory decodedPerformData = helper.decodePerformData(performData);
        assertFalse(decodedPerformData.rebalanceUpNeeded);
        assertTrue(decodedPerformData.rebalanceDownNeeded);
        // assertFalse(deleverageNeeded);
        assertFalse(decodedPerformData.hedgeManagerNeedKeep);
        uint256 leverageBefore = _hedgeManager().currentLeverage();
        _performKeep("rebalanceDown_whenIdleNotEnough");
        uint256 leverageAfter = _hedgeManager().currentLeverage();
        assertEq(leverageBefore, leverageAfter, "leverage not changed");
        assertEq(strategy.processingRebalanceDown(), true);

        (, uint256 pendingDeutilization) = strategy.pendingUtilizations();
        _deutilize(pendingDeutilization);
        _performKeep("rebalanceDown_whenIdleNotEnough");
    }

    function test_performUpkeep_rebalanceDown_deutilize_withLessPendingWithdrawals()
        public
        afterMultipleWithdrawRequestCreated
        validateFinalState
    {
        int256 priceBefore = IPriceFeed(productPriceFeed).latestAnswer();
        _mockChainlinkPriceFeedAnswer(productPriceFeed, priceBefore * 12 / 10);

        (bool upkeepNeeded, bytes memory performData) =
            _checkUpkeep("rebalanceDown_deutilize_withLessPendingWithdrawals");
        assertTrue(upkeepNeeded);
        StrategyHelper.DecodedPerformData memory decodedPerformData = helper.decodePerformData(performData);
        assertFalse(decodedPerformData.rebalanceUpNeeded);
        assertTrue(decodedPerformData.rebalanceDownNeeded);
        // assertFalse(deleverageNeeded);
        assertFalse(decodedPerformData.hedgeManagerNeedKeep);
        uint256 leverageBefore = _hedgeManager().currentLeverage();
        _performKeep("rebalanceDown_deutilize_withLessPendingWithdrawals");
        uint256 leverageAfter = _hedgeManager().currentLeverage();
        assertEq(leverageBefore, leverageAfter, "leverage not changed");
        assertEq(strategy.processingRebalanceDown(), true);

        (, uint256 pendingDeutilization) = strategy.pendingUtilizations();
        _deutilize(pendingDeutilization);
        (upkeepNeeded, performData) = _checkUpkeep("rebalanceDown_deutilize_withLessPendingWithdrawals");
        assertTrue(upkeepNeeded, "upkeep is needed");
        _performKeep("");
    }

    function test_performUpkeep_rebalanceDown_deutilize_withGreaterPendingWithdrawals()
        public
        afterMultipleWithdrawRequestCreated
        validateFinalState
    {
        uint256 redeemShares1 = vault.balanceOf(user1) / 2;
        vm.startPrank(user1);
        vault.requestRedeem(redeemShares1, user1, user1);

        uint256 redeemShares2 = vault.balanceOf(user2) / 2;
        vm.startPrank(user2);
        vault.requestRedeem(redeemShares2, user2, user2);

        int256 priceBefore = IPriceFeed(productPriceFeed).latestAnswer();
        _mockChainlinkPriceFeedAnswer(productPriceFeed, priceBefore * 12 / 10);

        (bool upkeepNeeded, bytes memory performData) =
            _checkUpkeep("rebalanceDown_deutilize_withGreaterPendingWithdrawal");
        assertTrue(upkeepNeeded);
        StrategyHelper.DecodedPerformData memory decodedPerformData = helper.decodePerformData(performData);
        assertFalse(decodedPerformData.rebalanceUpNeeded);
        assertTrue(decodedPerformData.rebalanceDownNeeded);
        // assertFalse(deleverageNeeded);
        assertFalse(decodedPerformData.hedgeManagerNeedKeep);
        uint256 leverageBefore = _hedgeManager().currentLeverage();
        _performKeep("rebalanceDown_deutilize_withGreaterPendingWithdrawal");
        uint256 leverageAfter = _hedgeManager().currentLeverage();
        assertEq(leverageBefore, leverageAfter, "leverage not changed");
        assertEq(strategy.processingRebalanceDown(), true);

        (, uint256 pendingDeutilization) = strategy.pendingUtilizations();
        _deutilize(pendingDeutilization);
        (upkeepNeeded,) = _checkUpkeep("rebalanceDown_deutilize_withGreaterPendingWithdrawal");
        assertFalse(upkeepNeeded, "upkeep is not needed");
    }

    function test_performUpkeep_emergencyRebalanceDown_whenNotIdle()
        public
        afterMultipleWithdrawRequestCreated
        validateFinalState
    {
        int256 priceBefore = IPriceFeed(productPriceFeed).latestAnswer();
        _mockChainlinkPriceFeedAnswer(productPriceFeed, priceBefore * 13 / 10);
        (bool upkeepNeeded, bytes memory performData) = _checkUpkeep("emergencyRebalanceDown_whenNotIdle");
        assertTrue(upkeepNeeded, "upkeepNeeded");
        StrategyHelper.DecodedPerformData memory decodedPerformData = helper.decodePerformData(performData);
        assertFalse(decodedPerformData.rebalanceUpNeeded, "rebalanceUpNeeded");
        assertTrue(decodedPerformData.rebalanceDownNeeded, "rebalanceDownNeeded");
        // assertTrue(deleverageNeeded, "deleverageNeeded");
        assertFalse(decodedPerformData.hedgeManagerNeedKeep, "hedgeManagerNeedKeep");

        _performKeep("emergencyRebalanceDown_whenNotIdle");
    }

    function test_performUpkeep_emergencyRebalanceDown_whenIdleNotEnough()
        public
        afterMultipleWithdrawRequestCreated
        validateFinalState
    {
        vm.startPrank(USDC_WHALE);
        IERC20(asset).transfer(address(vault), 100 * 1e6);
        assertTrue(IERC20(asset).balanceOf(address(vault)) > 0);
        int256 priceBefore = IPriceFeed(productPriceFeed).latestAnswer();
        _mockChainlinkPriceFeedAnswer(productPriceFeed, priceBefore * 13 / 10);
        (bool upkeepNeeded, bytes memory performData) = _checkUpkeep("emergencyRebalanceDown_whenIdleNotEnough");
        assertTrue(upkeepNeeded);
        StrategyHelper.DecodedPerformData memory decodedPerformData = helper.decodePerformData(performData);
        assertFalse(decodedPerformData.rebalanceUpNeeded);
        assertTrue(decodedPerformData.rebalanceDownNeeded);
        // assertTrue(deleverageNeeded);
        assertFalse(decodedPerformData.hedgeManagerNeedKeep);
        _performKeep("emergencyRebalanceDown_whenIdleNotEnough");
        assertTrue(IERC20(asset).balanceOf(address(vault)) > 0);
    }

    function test_performUpkeep_emergencyRebalanceDown_whenIdleEnough()
        public
        afterMultipleWithdrawRequestCreated
        validateFinalState
    {
        vm.startPrank(USDC_WHALE);
        IERC20(asset).transfer(address(vault), TEN_THOUSANDS_USDC);
        uint256 vaultBalanceBefore = IERC20(asset).balanceOf(address(vault));
        int256 priceBefore = IPriceFeed(productPriceFeed).latestAnswer();
        _mockChainlinkPriceFeedAnswer(productPriceFeed, priceBefore * 13 / 10);
        assertEq(uint256(strategy.strategyStatus()), uint256(BasisStrategy.StrategyStatus.IDLE), "not idle");
        (bool upkeepNeeded, bytes memory performData) = _checkUpkeep("emergencyRebalanceDown_whenIdleEnough");
        assertTrue(upkeepNeeded, "upkeepNeeded");
        StrategyHelper.DecodedPerformData memory decodedPerformData = helper.decodePerformData(performData);
        assertFalse(decodedPerformData.rebalanceUpNeeded, "rebalanceUpNeeded");
        assertTrue(decodedPerformData.rebalanceDownNeeded, "rebalanceDownNeeded");
        // assertTrue(deleverageNeeded, "deleverageNeeded");
        assertFalse(decodedPerformData.hedgeManagerNeedKeep, "rebalanceUpNeeded");
        vm.startPrank(forwarder);
        strategy.performUpkeep(performData);
        _executeOrder();
        uint256 vaultBalanceAfter = IERC20(asset).balanceOf(address(strategy));
        assertTrue(vaultBalanceAfter < vaultBalanceBefore);
    }

    function test_performUpkeep_hedgeDeviation_down() public afterMultipleWithdrawRequestCreated validateFinalState {
        vm.startPrank(address(spotManager));
        IERC20(product).transfer(address(this), IERC20(product).balanceOf(address(spotManager)) / 10);
        _syncSpotExposure();

        (bool upkeepNeeded, bytes memory performData) = _checkUpkeep("hedgeDeviation_down");
        assertTrue(upkeepNeeded, "upkeepNeeded");
        StrategyHelper.DecodedPerformData memory decodedPerformData = helper.decodePerformData(performData);
        assertFalse(decodedPerformData.rebalanceUpNeeded, "rebalanceUpNeeded");
        assertFalse(decodedPerformData.rebalanceDownNeeded, "rebalanceDownNeeded");
        assertFalse(decodedPerformData.deleverageNeeded, "deleverageNeeded");
        assertFalse(decodedPerformData.hedgeManagerNeedKeep, "hedgeManagerNeedKeep");

        assertTrue(decodedPerformData.hedgeDeviationInTokens != 0, "hedge deviation");

        _performKeep("hedgeDeviation_down");
    }

    function test_performUpkeep_hedgeDeviation_down_whenNoPosition() public afterDeposited validateFinalState {
        vm.startPrank(WETH_WHALE);
        IERC20(product).transfer(address(spotManager), 1 ether);
        _syncSpotExposure();

        assertEq(spotManager.exposure(), 1 ether, "exposure");

        (bool upkeepNeeded, bytes memory performData) = _checkUpkeep("hedgeDeviation_down");
        assertTrue(upkeepNeeded, "upkeepNeeded");
        StrategyHelper.DecodedPerformData memory decodedPerformData = helper.decodePerformData(performData);
        assertFalse(decodedPerformData.rebalanceUpNeeded, "rebalanceUpNeeded");
        assertFalse(decodedPerformData.rebalanceDownNeeded, "rebalanceDownNeeded");
        assertFalse(decodedPerformData.deleverageNeeded, "deleverageNeeded");
        assertFalse(decodedPerformData.hedgeManagerNeedKeep, "hedgeManagerNeedKeep");

        assertTrue(decodedPerformData.hedgeDeviationInTokens != 0, "hedge deviation");

        _performKeep("hedgeDeviation_down");
        assertEq(spotManager.exposure(), 0, "exposure");
    }

    function test_performUpkeep_hedgeDeviation_up() public afterMultipleWithdrawRequestCreated validateFinalState {
        vm.startPrank(address(WETH_WHALE));
        IERC20(product).transfer(address(spotManager), IERC20(product).balanceOf(address(spotManager)) / 10);
        _syncSpotExposure();

        (bool upkeepNeeded, bytes memory performData) = _checkUpkeep("hedgeDeviation_up");
        assertTrue(upkeepNeeded, "upkeepNeeded");
        StrategyHelper.DecodedPerformData memory decodedPerformData = helper.decodePerformData(performData);
        assertFalse(decodedPerformData.rebalanceUpNeeded, "rebalanceUpNeeded");
        assertFalse(decodedPerformData.rebalanceDownNeeded, "rebalanceDownNeeded");
        assertFalse(decodedPerformData.deleverageNeeded, "deleverageNeeded");
        assertFalse(decodedPerformData.hedgeManagerNeedKeep, "hedgeManagerNeedKeep");

        assertTrue(decodedPerformData.hedgeDeviationInTokens != 0, "hedge deviation");

        _performKeep("hedgeDeviation_up");
    }

    function _syncSpotExposure() internal {
        address manager = address(spotManager);
        uint256 balance = IERC20(product).balanceOf(manager);
        stdstore.target(manager).sig(SpotManager(manager).exposure.selector).checked_write(balance);
    }

    /*//////////////////////////////////////////////////////////////
                        REVERT TEST
    //////////////////////////////////////////////////////////////*/

    function test_afterAdjustPosition_revert_whenDeutilizing() public afterWithdrawRequestCreated {
        uint256 productBefore = IERC20(product).balanceOf(address(strategy));

        (, uint256 pendingDeutilization) = strategy.pendingUtilizations();
        // bytes memory data = _generateInchCallData(product, asset, pendingDeutilization, address(strategy));
        vm.startPrank(operator);
        strategy.deutilize(pendingDeutilization, ISpotManager.SwapType.MANUAL, "");

        vm.startPrank(address(_hedgeManager()));
        vm.expectRevert(Errors.HedgeInvalidSizeResponse.selector);
        strategy.afterAdjustPosition(
            IHedgeManager.AdjustPositionPayload({sizeDeltaInTokens: 0, collateralDeltaAmount: 0, isIncrease: false})
        );

        bytes32 requestKey = vault.getWithdrawKey(user1, 0);
        assertFalse(vault.isClaimable(requestKey));

        uint256 productAfter = IERC20(product).balanceOf(address(strategy));

        assertApproxEqRel(productAfter, productBefore, 0.9999 ether);
    }

    /*//////////////////////////////////////////////////////////////
                            CIRCUIT BREAKER
    //////////////////////////////////////////////////////////////*/

    function test_circuit_breaker_pauseStrategy() public afterDeposited {
        (uint256 pendingUtilization,) = strategy.pendingUtilizations();
        assertGt(pendingUtilization, 0);
        vm.startPrank(owner);
        strategy.pause();
        (pendingUtilization,) = strategy.pendingUtilizations();
        assertEq(pendingUtilization, 0);
    }

    function test_circuit_breaker_unpauseStrategy() public afterDeposited {
        vm.startPrank(owner);
        strategy.pause();
        (uint256 pendingUtilization,) = strategy.pendingUtilizations();
        assertEq(pendingUtilization, 0);
        vm.startPrank(owner);
        strategy.unpause();
        (pendingUtilization,) = strategy.pendingUtilizations();
        assertGt(pendingUtilization, 0);
    }

    function test_circuit_breaker_stopStrategy() public afterMultipleWithdrawRequestCreated {
        vm.startPrank(owner);
        strategy.stop();
        _executeOrder();
        StrategyState memory state = helper.getStrategyState();
        assertTrue(strategy.paused());
        assertEq(state.utilizedAssets, 0, "utilizedAssets");
        assertEq(state.productBalance, 0, "productBalance");
        assertEq(state.assetsToWithdraw, 0, "assetsToWithdraw");
        assertEq(state.pendingUtilization, 0, "pendingUtilization");
        assertEq(state.pendingDeutilization, 0, "pendingDeutilization");
        assertEq(state.positionNetBalance, 0, "positionNetBalance");
        assertEq(state.upkeepNeeded, false, "upkeepNeeded");
    }

    function test_circuit_breaker_revert_stopStrategy() public afterMultipleWithdrawRequestCreated {
        address anyone = makeAddr("anyone");
        vm.startPrank(anyone);
        vm.expectRevert(Errors.CallerNotOwnerOrVault.selector);
        strategy.stop();
    }

    function test_circuit_breaker_shutdown_stopStrategy() public afterMultipleWithdrawRequestCreated {
        vm.startPrank(owner);
        vault.shutdown();
        _executeOrder();
        StrategyState memory state = helper.getStrategyState();
        assertTrue(strategy.paused());
        assertEq(state.utilizedAssets, 0, "utilizedAssets");
        assertEq(state.productBalance, 0, "productBalance");
        assertEq(state.assetsToWithdraw, 0, "assetsToWithdraw");
        assertEq(state.pendingUtilization, 0, "pendingUtilization");
        assertEq(state.pendingDeutilization, 0, "pendingDeutilization");
        assertEq(state.positionNetBalance, 0, "positionNetBalance");
        assertEq(state.upkeepNeeded, false, "upkeepNeeded");
    }

    function test_circuit_breaker_revert_deposit_whenShutdown() public afterMultipleWithdrawRequestCreated {
        vm.startPrank(owner);
        vault.shutdown();
        vm.startPrank(user1);
        IERC20(asset).approve(address(vault), TEN_THOUSANDS_USDC);
        vm.expectRevert();
        vault.deposit(TEN_THOUSANDS_USDC, user1);
    }

    function test_circuit_breaker_revert_mint_whenShutdown() public afterMultipleWithdrawRequestCreated {
        vm.startPrank(owner);
        vault.shutdown();
        vm.startPrank(user1);
        uint256 shares = 10000000;
        uint256 assets = vault.previewMint(shares);
        IERC20(asset).approve(address(vault), assets);
        vm.expectRevert();
        vault.mint(shares, user1);
    }

    function test_circuit_breaker_revert_shutdown() public afterMultipleWithdrawRequestCreated {
        address anyone = makeAddr("anyone");
        vm.startPrank(anyone);
        vm.expectRevert();
        vault.shutdown();
    }

    error EnforcedPause();

    function test_circuit_breaker_pauseVaultWithStopStrategy() public afterMultipleWithdrawRequestCreated {
        address securityManager = makeAddr("security");
        vm.startPrank(owner);
        vault.setSecurityManager(securityManager);
        vm.startPrank(securityManager);
        vault.pause(true);
        _executeOrder();

        StrategyState memory state = helper.getStrategyState();
        assertTrue(strategy.paused());
        assertEq(state.utilizedAssets, 0, "utilizedAssets");
        assertEq(state.productBalance, 0, "productBalance");
        assertEq(state.assetsToWithdraw, 0, "assetsToWithdraw");
        assertEq(state.pendingUtilization, 0, "pendingUtilization");
        assertEq(state.pendingDeutilization, 0, "pendingDeutilization");
        assertEq(state.positionNetBalance, 0, "positionNetBalance");
        assertEq(state.upkeepNeeded, false, "upkeepNeeded");
    }

    function test_circuit_breaker_pauseVaultWithPauseStrategy() public afterMultipleWithdrawRequestCreated {
        address securityManager = makeAddr("security");
        vm.startPrank(owner);
        vault.setSecurityManager(securityManager);
        vm.startPrank(securityManager);
        vault.pause(false);

        StrategyState memory state = helper.getStrategyState();
        assertTrue(strategy.paused());
        assertNotEq(state.utilizedAssets, 0, "utilizedAssets");
        assertNotEq(state.productBalance, 0, "productBalance");
        assertEq(state.assetsToWithdraw, 0, "assetsToWithdraw");
        assertEq(state.pendingUtilization, 0, "pendingUtilization");
        assertEq(state.pendingDeutilization, 0, "pendingDeutilization");
        assertNotEq(state.positionNetBalance, 0, "positionNetBalance");
        assertEq(state.upkeepNeeded, false, "upkeepNeeded");
    }

    function test_inflation_attack() public {
        // uint256 balBefore = IERC20(asset).balanceOf(user1);
        console.log("user1 original deposit");
        _deposit(user1, TEN_THOUSANDS_USDC);
        (uint256 pendingUtilizationInAsset,) = strategy.pendingUtilizations();
        _utilize(pendingUtilizationInAsset);

        vm.startPrank(user1);
        vault.requestRedeem(vault.balanceOf(user1), user1, user1);
        vm.stopPrank();
        (, uint256 pendingDeutilization) = strategy.pendingUtilizations();
        _deutilize(pendingDeutilization);
        console.log("vault.idleAssets()", vault.idleAssets());
        // bytes32 user1RequestKey = vault.getWithdrawKey(user1, 0);
        // LogarithmVault.WithdrawRequest memory req = vault.withdrawRequests(user1RequestKey);
        vm.startPrank(user1);
        IERC20(asset).transfer(address(vault), TEN_THOUSANDS_USDC);
        vm.stopPrank();
        console.log("user1 deposit after withdrawRequest.");
        vm.startPrank(user1);
        IERC20(asset).approve(address(vault), 1);
        vm.expectRevert(Errors.ZeroShares.selector);
        vault.deposit(1, user1);
        // _deposit(user1, 1);
        // console.log("victim first deposit");
        // _deposit(user2, TEN_THOUSANDS_USDC / 10_000);
        // vm.startPrank(user1);
        // vault.requestRedeem(vault.balanceOf(user1), user1, user1);
        // vm.stopPrank();
        // vm.startPrank(user1);
        // vault.claim(user1RequestKey);
        // uint256 balAfter = IERC20(asset).balanceOf(user1);
        // console.log("balanceBefore", balBefore);
        // console.log("balanceAfter", balAfter);
        // // console.log("profit", balAfter - balBefore);

        // vm.startPrank(user2);
        // vault.requestRedeem(vault.balanceOf(user2), user2, user2);
        // vm.stopPrank();
        // console.log("victim balance", IERC20(asset).balanceOf(user2));
    }

    function test_idleNotVulnerable_whenSupplyZero() public {
        _deposit(user1, TEN_THOUSANDS_USDC);
        (uint256 pendingUtilizationInAsset,) = strategy.pendingUtilizations();
        _utilize(pendingUtilizationInAsset);

        vm.startPrank(user1);
        vault.requestRedeem(vault.balanceOf(user1), user1, user1);
        vm.stopPrank();
        (, uint256 pendingDeutilization) = strategy.pendingUtilizations();
        _deutilize(pendingDeutilization);
        uint256 idle = vault.idleAssets();
        assertTrue(vault.idleAssets() > 0, "idle not 0");
        assertTrue(vault.totalSupply() == 0, "vault supply 0");
        console.log("idle", idle);

        // attacker deposits and withdraws at one tx
        uint256 balanceBefore = idle * 100000;
        address attacker = makeAddr("attacker");
        _writeTokenBalance(attacker, asset, balanceBefore);
        assertTrue(IERC20(asset).balanceOf(attacker) == balanceBefore);
        _deposit(attacker, balanceBefore);

        vm.startPrank(attacker);
        vault.redeem(vault.balanceOf(attacker), attacker, attacker);
        console.log("total supply", vault.totalSupply());

        assertTrue(IERC20(asset).balanceOf(attacker) < balanceBefore, "attacker loses");
    }

    function test_executionCost_deposit_woWithdrawRequest_withIdle() public afterDeposited {
        uint256 sharePrice0 = vault.totalAssets().mulDiv(10 ** vault.decimals(), vault.totalSupply());
        _deposit(user2, TEN_THOUSANDS_USDC);
        uint256 sharePrice1 = vault.totalAssets().mulDiv(10 ** vault.decimals(), vault.totalSupply());
        assertEq(sharePrice0, sharePrice1, "share price shouldn't be affected");
    }

    function test_executionCost_deposit_woWithdrawRequest_woIdle() public afterFullUtilized {
        uint256 sharePrice0 = vault.totalAssets().mulDiv(10 ** vault.decimals(), vault.totalSupply());
        _deposit(user2, TEN_THOUSANDS_USDC);
        uint256 sharePrice1 = vault.totalAssets().mulDiv(10 ** vault.decimals(), vault.totalSupply());
        assertEq(sharePrice0, sharePrice1, "share price shouldn't be affected");
    }

    function test_executionCost_deposit_withdrawRequest() public afterWithdrawRequestCreated {
        uint256 sharePrice0 = vault.totalAssets().mulDiv(10 ** vault.decimals(), vault.totalSupply());
        assertNotEq(vault.balanceOf(user1), 0, "user1 has shares");
        _deposit(user2, TEN_THOUSANDS_USDC);
        uint256 sharePrice1 = vault.totalAssets().mulDiv(10 ** vault.decimals(), vault.totalSupply());
        assertEq(sharePrice0, sharePrice1, "share price shouldn't be affected");
    }

    function test_executionCost_mint_woWithdrawRequest_withIdle() public afterDeposited {
        uint256 sharePrice0 = vault.totalAssets().mulDiv(10 ** vault.decimals(), vault.totalSupply());
        uint256 shares = vault.previewDeposit(TEN_THOUSANDS_USDC);
        _mint(user2, shares);
        uint256 sharePrice1 = vault.totalAssets().mulDiv(10 ** vault.decimals(), vault.totalSupply());
        assertEq(sharePrice0, sharePrice1, "share price shouldn't be affected");
    }

    function test_executionCost_mint_woWithdrawRequest_woIdle() public afterFullUtilized {
        uint256 sharePrice0 = vault.totalAssets().mulDiv(10 ** vault.decimals(), vault.totalSupply());
        uint256 shares = vault.previewDeposit(TEN_THOUSANDS_USDC);
        _mint(user2, shares);
        uint256 sharePrice1 = vault.totalAssets().mulDiv(10 ** vault.decimals(), vault.totalSupply());
        assertEq(sharePrice0, sharePrice1, "share price shouldn't be affected");
    }

    function test_executionCost_mint_withdrawRequest() public afterWithdrawRequestCreated {
        uint256 sharePrice0 = vault.totalAssets().mulDiv(10 ** vault.decimals(), vault.totalSupply());
        assertNotEq(vault.balanceOf(user1), 0, "user1 has shares");
        _deposit(user2, TEN_THOUSANDS_USDC);
        uint256 sharePrice1 = vault.totalAssets().mulDiv(10 ** vault.decimals(), vault.totalSupply());
        assertEq(sharePrice0, sharePrice1, "share price shouldn't be affected");
    }

    function test_executionCost_redeem_woIdleAssets() public afterFullUtilized {
        // user2 deposit and it is utilized fully
        _deposit(user2, TEN_THOUSANDS_USDC);
        (uint256 pendingUtilizationInAsset,) = strategy.pendingUtilizations();
        _utilize(pendingUtilizationInAsset);

        // user1 request redeem
        uint256 sharePrice0 = vault.totalAssets().mulDiv(10 ** vault.decimals(), vault.totalSupply());
        vm.startPrank(user1);
        vault.requestRedeem(vault.balanceOf(user1), user1, user1);
        uint256 sharePrice1 = vault.totalAssets().mulDiv(10 ** vault.decimals(), vault.totalSupply());
        assertEq(sharePrice0, sharePrice1, "share price shouldn't be affected");
    }

    function test_executionCost_redeem_idleAssets() public afterFullUtilized {
        // user2 deposit and it is utilized partially to make idle
        _deposit(user2, TEN_THOUSANDS_USDC);
        (uint256 pendingUtilizationInAsset,) = strategy.pendingUtilizations();
        _utilize(pendingUtilizationInAsset / 2);

        // user1 request redeem
        uint256 sharePrice0 = vault.totalAssets().mulDiv(10 ** vault.decimals(), vault.totalSupply());
        assertNotEq(vault.balanceOf(user1), 0, "user1 has shares");
        vm.startPrank(user1);
        vault.requestRedeem(vault.balanceOf(user1), user1, user1);
        uint256 sharePrice1 = vault.totalAssets().mulDiv(10 ** vault.decimals(), vault.totalSupply());
        assertEq(sharePrice0, sharePrice1, "share price shouldn't be affected");
    }

    function test_executionCost_withdraw_woIdleAssets() public afterFullUtilized {
        // user2 deposit and it is utilized fully
        _deposit(user2, TEN_THOUSANDS_USDC);
        (uint256 pendingUtilizationInAsset,) = strategy.pendingUtilizations();
        _utilize(pendingUtilizationInAsset);

        // user1 request redeem
        uint256 sharePrice0 = vault.totalAssets().mulDiv(10 ** vault.decimals(), vault.totalSupply());
        vm.startPrank(user1);
        uint256 assets = vault.previewRedeem(vault.balanceOf(user1));
        vault.requestWithdraw(assets, user1, user1);
        uint256 sharePrice1 = vault.totalAssets().mulDiv(10 ** vault.decimals(), vault.totalSupply());
        assertEq(sharePrice0, sharePrice1, "share price shouldn't be affected");
    }

    function test_executionCost_withdraw_idleAssets() public afterFullUtilized {
        // user2 deposit and it is utilized partially to make idle
        _deposit(user2, TEN_THOUSANDS_USDC);
        (uint256 pendingUtilizationInAsset,) = strategy.pendingUtilizations();
        _utilize(pendingUtilizationInAsset / 2);

        // user1 request redeem
        uint256 sharePrice0 = vault.totalAssets().mulDiv(10 ** vault.decimals(), vault.totalSupply());
        assertNotEq(vault.balanceOf(user1), 0, "user1 has shares");
        vm.startPrank(user1);
        uint256 assets = vault.previewRedeem(vault.balanceOf(user1));
        vault.requestWithdraw(assets, user1, user1);
        uint256 sharePrice1 = vault.totalAssets().mulDiv(10 ** vault.decimals(), vault.totalSupply());
        assertEq(sharePrice0, sharePrice1, "share price shouldn't be affected");
    }

    function test_idleNotAvailable_whenUtilizing() public afterDeposited {
        vm.startPrank(operator);
        (uint256 pendingUtilization,) = strategy.pendingUtilizations();
        strategy.utilize(pendingUtilization, ISpotManager.SwapType.MANUAL, "");
        assertEq(vault.idleAssets(), 0, "idle should be 0");
    }

    function test_clearReservedExecutionCost_entryCost() public afterFullUtilized afterDeposited validateFinalState {
        uint256 reservedExecutionCost0 = strategy.reservedExecutionCost();
        assertEq(
            reservedExecutionCost0,
            TEN_THOUSANDS_USDC.mulDiv(entryCost, 1 ether + entryCost, Math.Rounding.Ceil),
            "reserved cost not 0"
        );
        (bool upkeepNeeded,) = strategy.checkUpkeep("");
        assertFalse(upkeepNeeded, "upkeed no need");
        vm.startPrank(user1);
        vault.requestWithdraw(TEN_THOUSANDS_USDC, user1, user1);
        bytes memory performData;
        (upkeepNeeded, performData) = strategy.checkUpkeep("");
        StrategyHelper.DecodedPerformData memory decodedPerformData = helper.decodePerformData(performData);
        assertTrue(upkeepNeeded, "upkeep needed");
        assertTrue(decodedPerformData.clearReservedExecutionCost, "clear");
        strategy.performUpkeep(performData);
        uint256 reservedExecutionCost1 = strategy.reservedExecutionCost();
        assertEq(reservedExecutionCost1, 0, "cleared");
    }

    function test_clearReservedExecutionCost_exitCost() public afterMultipleWithdrawRequestCreated validateFinalState {
        uint256 reservedExecutionCost0 = strategy.reservedExecutionCost();
        assertTrue(reservedExecutionCost0 > 0, "reserved cost not 0");
        (bool upkeepNeeded,) = strategy.checkUpkeep("");
        assertFalse(upkeepNeeded, "upkeed no need");
        uint256 pendingWithdraw = vault.totalPendingWithdraw();
        _deposit(user1, pendingWithdraw);
        bytes memory performData;
        (upkeepNeeded, performData) = strategy.checkUpkeep("");
        StrategyHelper.DecodedPerformData memory decodedPerformData = helper.decodePerformData(performData);
        assertTrue(upkeepNeeded, "upkeep needed");
        assertTrue(decodedPerformData.clearReservedExecutionCost, "clear");
        strategy.performUpkeep(performData);
        uint256 reservedExecutionCost1 = strategy.reservedExecutionCost();
        assertEq(reservedExecutionCost1, 0, "cleared");
    }

    function test_sweepVault_afterClaim() public afterFullUtilized {
        vm.startPrank(user1);
        bytes32 key = vault.requestRedeem(vault.balanceOf(user1), user1, user1);

        vm.startPrank(owner);
        vm.expectRevert();
        vault.sweep(owner);

        (, uint256 pendingDeutilization) = strategy.pendingUtilizations();
        _deutilizeWithoutExecution(pendingDeutilization);

        vm.startPrank(owner);
        vm.expectRevert();
        vault.sweep(owner);

        _executeOrder();

        uint256 idleAssets = vault.idleAssets();
        assertNotEq(idleAssets, 0, "not zero idle");

        vm.startPrank(owner);
        vm.expectRevert();
        vault.sweep(owner);

        vm.startPrank(user1);
        vault.claim(key);

        address receiver = makeAddr("receiver");
        vm.startPrank(owner);
        vault.sweep(receiver);

        assertEq(IERC20(asset).balanceOf(receiver), 0);
    }

    function test_sweepVault_woClaim() public {
        _deposit(user1, TEN_THOUSANDS_USDC);

        vm.startPrank(owner);
        vm.expectRevert();
        vault.sweep(owner);

        vm.startPrank(user1);
        bytes32 key = vault.requestRedeem(vault.balanceOf(user1), user1, user1);
        assertEq(key, bytes32(0), "no request");

        uint256 idleAssets = vault.idleAssets();
        assertNotEq(idleAssets, 0, "not zero idle");

        address receiver = makeAddr("receiver");
        vm.startPrank(owner);
        vault.sweep(receiver);

        assertEq(vault.idleAssets(), 0, "zero idle");

        assertEq(IERC20(asset).balanceOf(receiver), idleAssets);
    }

    function test_requestRedeem_whenThereDustInVault() public {
        _writeTokenBalance(address(vault), asset, 100000);

        uint256 amount = 199999999;
        vm.startPrank(user1);
        IERC20(asset).approve(address(vault), amount);
        vault.deposit(amount, user1);

        (uint256 pendingUtilizationInAsset,) = strategy.pendingUtilizations();
        vm.startPrank(operator);
        strategy.utilize(pendingUtilizationInAsset, ISpotManager.SwapType.MANUAL, "");
        _executeOrder();

        _writeTokenBalance(address(vault), asset, 1);
        uint256 maxShares = vault.maxRedeem(user1);
        uint256 maxAssets = vault.previewRedeem(maxShares);
        assertTrue(maxAssets <= vault.idleAssets(), "maxAssets shouldn't be bigger than idle");

        vm.startPrank(user1);
        vault.requestRedeem(vault.balanceOf(user1), user1, user1);
    }

    function test_deutilize_withSmallerAmount_WhenLastRedeem() public afterFullUtilized {
        // user1 requests full redeem
        vm.startPrank(user1);
        bytes32 key = vault.requestRedeem(vault.balanceOf(user1), user1, user1);
        vm.stopPrank();

        // operators executes deuilize with smaller amount than pendingDeutilization
        uint256 dust = 10 ** 12;
        (, uint256 pendingDeutilization) = strategy.pendingUtilizations();
        vm.startPrank(operator);
        strategy.deutilize(pendingDeutilization - dust, ISpotManager.SwapType.MANUAL, "");
        vm.stopPrank();
        _executeOrder();

        // hedge and spot position closed fully
        assertEq(ISpotManager(strategy.spotManager()).exposure(), 0, "0 exposure");
        assertEq(IHedgeManager(strategy.hedgeManager()).positionSizeInTokens(), 0, "0 position size");

        // utilized assets is 0
        assertEq(strategy.utilizedAssets(), 0, "utilizedAssets");

        // user1 can withdraw
        (, pendingDeutilization) = strategy.pendingUtilizations();
        assertEq(pendingDeutilization, 0, "pendingDeutilization");
        assertTrue(vault.isClaimable(key), "claimable");

        /*//////////////////////////////////////////////////////////////
                                  POC
        //////////////////////////////////////////////////////////////*/

        // // hedge position closed fully while spot not
        // assertEq(ISpotManager(strategy.spotManager()).exposure(), dust, "not 0 exposure");
        // assertEq(IHedgeManager(strategy.hedgeManager()).positionSizeInTokens(), 0, "0 position size");

        // // utilized assets is not 0
        // assertNotEq(strategy.utilizedAssets(), 0, "utilizedAssets");

        // // user1 can't withdraw
        // (, pendingDeutilization) = strategy.pendingUtilizations();
        // assertEq(pendingDeutilization, 0, "pendingDeutilization");
        // assertFalse(vault.isClaimable(key), "not claimable");
    }

    function test_cap_utilize() public afterDeposited {
        // uncapped utilization = $10000 * 3 / 4 = $7500
        vm.startPrank(owner);
        strategy.setMaxUtilizePct(0.2 ether); // 20%
        vm.stopPrank();

        // TVL = $10000
        // cap should be $2000
        // need 4 steps of utilization
        (uint256 utilization,) = strategy.pendingUtilizations();
        console.log("1st utilization", utilization);
        assertEq(utilization, TEN_THOUSANDS_USDC / 5, "1st utilization");
        _utilize(utilization);

        (utilization,) = strategy.pendingUtilizations();
        console.log("2nd utilization", utilization);
        assertNotEq(utilization, 0, "2nd utilization");
        _utilize(utilization);

        (utilization,) = strategy.pendingUtilizations();
        console.log("3rd utilization", utilization);
        assertNotEq(utilization, 0, "3rd utilization");
        _utilize(utilization);

        (utilization,) = strategy.pendingUtilizations();
        console.log("4th utilization", utilization);
        assertNotEq(utilization, 0, "4th utilization");
        _utilize(utilization);

        (utilization,) = strategy.pendingUtilizations();
        // utilization should be 0
        assertEq(utilization, 0);
    }

    function test_cap_deutilize() public afterFullUtilized {
        vm.startPrank(owner);
        strategy.setMaxUtilizePct(0.2 ether); // 20%
        vm.stopPrank();

        vm.startPrank(user1);
        vault.requestRedeem(vault.balanceOf(user1) / 2, user1, user1);
        vm.stopPrank();

        // TVL = $10000
        // cap amount = $2000
        // need 4 steps of utilization
        (, uint256 deutilization) = strategy.pendingUtilizations();
        console.log("1st deutilization", deutilization);
        assertNotEq(deutilization, 0, "1st deutilization");
        _deutilize(deutilization);

        (, deutilization) = strategy.pendingUtilizations();
        console.log("2nd deutilization", deutilization);
        assertNotEq(deutilization, 0, "2nd deutilization");
        _deutilize(deutilization);

        (, deutilization) = strategy.pendingUtilizations();
        console.log("3rd deutilization", deutilization);
        assertNotEq(deutilization, 0, "3rd deutilization");
        _deutilize(deutilization);

        (, deutilization) = strategy.pendingUtilizations();
        assertEq(deutilization, 0, "4th deutilization");
    }

    function test_withdrawBuffer_afterDeposited() public afterDeposited {
        vm.startPrank(owner);
        StrategyConfig(address(strategy.config())).setWithdrawBufferThreshold(0.01 ether); // 1%
        vm.stopPrank();

        uint256 idleAssets = vault.idleAssets();
        assertEq(idleAssets, TEN_THOUSANDS_USDC, "idleAssets");

        (uint256 pendingUtilization,) = strategy.pendingUtilizations();
        uint256 availableAssets = idleAssets - vault.totalAssets() * 1 / 100;
        assertEq(
            pendingUtilization,
            availableAssets * strategy.targetLeverage() / (strategy.targetLeverage() + 1 ether),
            "pendingUtilization"
        );

        // utilize
        vm.startPrank(operator);
        strategy.utilize(pendingUtilization, ISpotManager.SwapType.MANUAL, "");
        vm.stopPrank();
        _executeOrder();

        (pendingUtilization,) = strategy.pendingUtilizations();
        assertEq(pendingUtilization, 0, "pendingUtilization");
        assertNotEq(vault.idleAssets(), 0, "not 0 idleAssets");

        // user1 request withdraw
        vm.startPrank(user1);
        vault.requestWithdraw(vault.idleAssets() / 2, user1, user1);
        vm.stopPrank();

        (pendingUtilization,) = strategy.pendingUtilizations();
        assertEq(pendingUtilization, 0, "pendingUtilization");
        assertNotEq(vault.idleAssets(), 0, "not 0 idleAssets");
    }

    function test_withdrawBuffer_afterFullUtilized() public afterFullUtilized {
        vm.startPrank(owner);
        StrategyConfig(address(strategy.config())).setWithdrawBufferThreshold(0.01 ether); // 1%
        vm.stopPrank();

        // user1 request withdraw
        vm.startPrank(user1);
        vault.requestRedeem(vault.balanceOf(user1) / 2, user1, user1);
        vm.stopPrank();

        (uint256 pendingUtilization, uint256 pendingDeutilization) = strategy.pendingUtilizations();
        assertEq(pendingUtilization, 0, "pendingUtilization");
        assertNotEq(pendingDeutilization, 0, "pendingDeutilization");
    }
<<<<<<< HEAD
=======

    function test_performanceFee_requestRedeem_shouldBeSameBeforeAndAfter() public afterFullUtilized {
        // performance fee 20%
        // hurdleRate 10%
        vm.startPrank(owner);
        vault.setFeeInfos(address(this), 0, 0.2 ether, 0.1095 ether);
        vm.stopPrank();

        address[] memory priceFeeds = new address[](2);
        priceFeeds[0] = assetPriceFeed;
        priceFeeds[1] = productPriceFeed;
        _moveTimestamp(36.5 days, priceFeeds);
        _writeTokenBalance(address(strategy), asset, TEN_THOUSANDS_USDC * 12 / 100);

        uint256 shares = vault.nextPerformanceFeeShares();

        vm.startPrank(user1);
        vault.requestRedeem(vault.balanceOf(user1) * 3 / 4, user1, user1);
        vm.stopPrank();

        uint256 feeSharesAfter = vault.balanceOf(address(this));
        assertEq(feeSharesAfter, shares, "feeSharesAfter");
    }

    function test_performanceFee_deposit_shouldBeSameBeforeAndAfter() public afterFullUtilized {
        // performance fee 20%
        // hurdleRate 10%
        vm.startPrank(owner);
        vault.setFeeInfos(address(this), 0, 0.2 ether, 0.1095 ether);
        vm.stopPrank();

        address[] memory priceFeeds = new address[](2);
        priceFeeds[0] = assetPriceFeed;
        priceFeeds[1] = productPriceFeed;
        _moveTimestamp(36.5 days, priceFeeds);
        _writeTokenBalance(address(strategy), asset, TEN_THOUSANDS_USDC * 12 / 100);

        uint256 shares = vault.nextPerformanceFeeShares();
        console.log("shares", shares);

        vm.startPrank(user1);
        IERC20(asset).approve(address(vault), TEN_THOUSANDS_USDC);
        vault.deposit(TEN_THOUSANDS_USDC, user1);

        uint256 feeSharesAfter = vault.balanceOf(address(this));
        assertEq(feeSharesAfter, shares, "feeSharesAfter");
    }

    function test_performanceFee_requestRedeem_unwantedFeeShares() public {
        // performance fee 20%
        // hurdleRate 10%
        vm.startPrank(owner);
        vault.setFeeInfos(address(this), 0, 0.2 ether, 0.1095 ether);
        vm.stopPrank();

        _deposit(user1, TEN_THOUSANDS_USDC);
        (uint256 pendingUtilizationInAsset,) = strategy.pendingUtilizations();
        _utilize(pendingUtilizationInAsset * 99999 / 100000);

        uint256 shares = vault.nextPerformanceFeeShares();

        assertEq(shares, 0, "shares");

        vm.startPrank(user1);
        vault.requestRedeem(vault.balanceOf(user1) * 3 / 4, user1, user1);
        vm.stopPrank();

        uint256 feeSharesAfter = vault.nextPerformanceFeeShares();
        assertEq(feeSharesAfter, 0, "feeSharesAfter");
    }
>>>>>>> 61b5b7b1
}<|MERGE_RESOLUTION|>--- conflicted
+++ resolved
@@ -10,8 +10,6 @@
 import {Math} from "@openzeppelin/contracts/utils/math/Math.sol";
 
 import {IPriceFeed} from "src/externals/chainlink/interfaces/IPriceFeed.sol";
-import {IOrderHandler} from "src/externals/gmx-v2/interfaces/IOrderHandler.sol";
-import {ReaderPositionUtils} from "src/externals/gmx-v2/libraries/ReaderPositionUtils.sol";
 
 import {IHedgeManager} from "src/hedge/IHedgeManager.sol";
 import {ISpotManager} from "src/spot/ISpotManager.sol";
@@ -48,13 +46,8 @@
     address constant product = WETH; // WETH
     address constant assetPriceFeed = CHL_USDC_USD_PRICE_FEED; // Chainlink USDC-USD price feed
     address constant productPriceFeed = CHL_ETH_USD_PRICE_FEED; // Chainlink ETH-USD price feed
-<<<<<<< HEAD
-    uint256 constant entryCost = 0.003 ether;
-    uint256 constant exitCost = 0.003 ether;
-=======
     uint256 constant entryCost = 0.005 ether;
     uint256 constant exitCost = 0.005 ether;
->>>>>>> 61b5b7b1
     bool constant isLong = false;
 
     uint256 constant targetLeverage = 3 ether;
@@ -1690,8 +1683,6 @@
         assertEq(pendingUtilization, 0, "pendingUtilization");
         assertNotEq(pendingDeutilization, 0, "pendingDeutilization");
     }
-<<<<<<< HEAD
-=======
 
     function test_performanceFee_requestRedeem_shouldBeSameBeforeAndAfter() public afterFullUtilized {
         // performance fee 20%
@@ -1762,5 +1753,4 @@
         uint256 feeSharesAfter = vault.nextPerformanceFeeShares();
         assertEq(feeSharesAfter, 0, "feeSharesAfter");
     }
->>>>>>> 61b5b7b1
 }