--- conflicted
+++ resolved
@@ -10,10 +10,6 @@
 
     function run() public {
         vm.startBroadcast();
-<<<<<<< HEAD
-        config.setRealizedPnlDiffFactor(5e16);
-=======
         config.setRealizedPnlDiffFactor(0.1 ether);
->>>>>>> c7dc3a2f
     }
 }