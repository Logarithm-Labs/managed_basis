--- conflicted
+++ resolved
@@ -164,7 +164,6 @@
         internal
         returns (GmxV2PositionManager)
     {
-<<<<<<< HEAD
         // address gmxPositionManagerProxy = address(
         //     new BeaconProxy(
         //         params.beacon,
@@ -185,28 +184,6 @@
         // );
         // GmxGasStation(payable(params.gasStation)).registerPositionManager(address(positionManager), true);
         // return positionManager;
-=======
-        address gmxPositionManagerProxy = address(
-            new BeaconProxy(
-                params.beacon,
-                abi.encodeWithSelector(
-                    GmxV2PositionManager.initialize.selector,
-                    params.strategy,
-                    params.config,
-                    params.gasStation,
-                    params.marketKey
-                )
-            )
-        );
-        GmxV2PositionManager hedgeManager = GmxV2PositionManager(payable(gmxPositionManagerProxy));
-        BasisStrategy(params.strategy).setHedgeManager(address(hedgeManager));
-        require(
-            BasisStrategy(params.strategy).hedgeManager() == address(hedgeManager),
-            "Strategy hedgeManager is not the expected hedgeManager"
-        );
-        GasStation(payable(params.gasStation)).registerManager(address(hedgeManager), true);
-        return hedgeManager;
->>>>>>> d3fb415b
     }
 
     function deployOffChainConfig(address owner) internal returns (OffChainConfig) {
