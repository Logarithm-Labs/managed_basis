--- conflicted
+++ resolved
@@ -131,7 +131,6 @@
         );
         console.log("GmxPositionManagerBeacon deployed at", hedgeManagerBeacon);
 
-<<<<<<< HEAD
         address positionManagerProxy;
         // = address(
         //     new BeaconProxy(
@@ -146,21 +145,6 @@
         //         )
         //     )
         // );
-=======
-        address hedgeManagerProxy = address(
-            new BeaconProxy(
-                hedgeManagerBeacon,
-                abi.encodeWithSelector(
-                    GmxV2PositionManager.initialize.selector,
-                    // owner,
-                    address(strategyProxy),
-                    address(gmxConfigProxy),
-                    address(gasStationProxy),
-                    GMX_ETH_USDC_MARKET
-                )
-            )
-        );
->>>>>>> d3fb415b
         // require(
         //     GmxV2PositionManager(payable(hedgeManagerProxy)).owner() == owner,
         //     "GmxPositionManager owner is not the expected owner"
